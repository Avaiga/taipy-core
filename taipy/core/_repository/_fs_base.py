--- conflicted
+++ resolved
@@ -93,15 +93,14 @@
         return self._storage_folder / self._dir_name
 
     def load(self, model_id: str) -> Entity:
-<<<<<<< HEAD
-        try:
-            return self.__to_entity(self.__get_model_filepath(model_id))
+        try:
+            return self.__to_entity(self.__get_model_filepath(model_id), Config.global_config.read_entity_retry or 0)  # type: ignore
         except FileNotFoundError:
             raise ModelNotFound(str(self.dir_path), model_id)
 
     def _load_all(self) -> List[Entity]:
         try:
-            return [self.__to_entity(f) for f in self.dir_path.iterdir()]
+            return [self.__to_entity(f, Config.global_config.read_entity_retry or 0) for f in self.dir_path.iterdir()]  # type: ignore
         except FileNotFoundError:
             return []
 
@@ -114,14 +113,6 @@
         except FileNotFoundError:
             pass
         return r
-=======
-        return self.__to_entity(self.__get_model_filepath(model_id), Config.global_config.read_entity_retry or 0)
-
-    def _load_all(self) -> List[Entity]:
-        return [
-            self.__to_entity(f, Config.global_config.read_entity_retry or 0) for f in self._directory.glob("*.json")
-        ]
->>>>>>> 14000167
 
     def _save(self, entity):
         self.__create_directory_if_not_exists()
@@ -147,22 +138,17 @@
     def _search(self, attribute: str, value: str) -> Optional[Entity]:
         return next(self.__search(attribute, value), None)
 
-<<<<<<< HEAD
     def _get_by_config_and_parent_id(self, config_id: str, parent_id: Optional[str]) -> Optional[Entity]:
         try:
             files = filter(lambda f: config_id in f.name, self.dir_path.iterdir())
-            entities = filter(None, (self.__to_entity(f, by=parent_id) for f in files))
+            entities = filter(
+                None,
+                (self.__to_entity(f, by=parent_id, retry=Config.global_config.read_entity_retry or 0) for f in files),
+            )
             corresponding_entities = filter(lambda e: e.config_id == config_id and e.parent_id == parent_id, entities)  # type: ignore
             return next(corresponding_entities, None)
         except FileNotFoundError:
             pass
-=======
-    def _get_by_config_and_parent_ids(self, config_id: str, parent_id: Optional[str]) -> Optional[Entity]:
-        for f in self._directory.glob(f"*_{config_id}_*.json"):
-            entity = self.__to_entity(f, Config.global_config.read_entity_retry or 0)
-            if entity.config_id == config_id and entity.parent_id == parent_id:
-                return entity
->>>>>>> 14000167
         return None
 
     def _get_by_configs_and_parent_ids(self, configs_and_parent_ids):
@@ -191,33 +177,25 @@
     def __get_model_filepath(self, model_id) -> pathlib.Path:
         return self.dir_path / f"{model_id}.json"
 
-    def __to_entity(self, filepath, by: Optional[str] = None) -> Entity:
-        with open(filepath, "r") as f:
-            file_content = f.read()
-
-        if by:
-            return self.__model_to_entity(file_content) if by in file_content else None
-
-<<<<<<< HEAD
-        return self.__model_to_entity(file_content)
+    def __to_entity(self, filepath, by: Optional[str] = None, retry: Optional[int] = 0) -> Entity:
+        try:
+            with open(filepath, "r") as f:
+                file_content = f.read()
+
+            if by:
+                return self.__model_to_entity(file_content) if by in file_content else None
+
+            return self.__model_to_entity(file_content)
+        except Exception as e:
+            if retry and retry > 0:
+                time.sleep(0.5)
+                return self.__to_entity(filepath, retry=retry - 1)
+            raise e
 
     def __model_to_entity(self, file_content):
         data = json.loads(file_content, cls=_CustomDecoder)
         model = self.model.from_dict(data)  # type: ignore
         return self._from_model(model)
-=======
-    def __to_entity(self, filepath, retry):
-        try:
-            with open(filepath, "r") as f:
-                data = json.load(f, cls=_CustomDecoder)
-            model = self.model.from_dict(data)  # type: ignore
-            return self._from_model(model)
-        except Exception as e:
-            if retry > 0:
-                time.sleep(0.5)
-                return self.__to_entity(filepath, retry=retry - 1)
-            raise e
->>>>>>> 14000167
 
     def __create_directory_if_not_exists(self):
         self.dir_path.mkdir(parents=True, exist_ok=True)
