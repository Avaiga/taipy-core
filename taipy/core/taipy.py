--- conflicted
+++ resolved
@@ -464,50 +464,6 @@
         write_table=write_table,
         db_port=db_port,
         **properties,
-<<<<<<< HEAD
-    ) -> ScenarioConfig:
-        """Configures the default behavior of a scenario configuration."""
-        return Config.add_default_scenario(pipeline_configs, frequency, comparators, **properties)
-
-    @staticmethod
-    def clean_all_entities() -> bool:
-        """
-        Deletes all entities from the data folder.
-
-        Returns:
-            bool: True if the operation succeeded, False otherwise.
-        """
-        if not Config.global_config.clean_entities_enabled:
-            logging.warning("Please set clean_entities_enabled to True in global app config to clean all entities.")
-            return False
-
-        data_nodes = DataManager().get_all()
-
-        # Clean all pickle files
-        for data_node in data_nodes:
-            if isinstance(data_node, PickleDataNode):
-                if os.path.exists(data_node.path) and data_node.is_generated_file:
-                    os.remove(data_node.path)
-
-        # Clean all entities
-        DataManager.delete_all()
-        TaskManager.delete_all()
-        PipelineManager.delete_all()
-        ScenarioManager.delete_all()
-        CycleManager.delete_all()
-        JobManager.delete_all()
-        return True
-
-    @staticmethod
-    def check_configuration() -> IssueCollector:
-        """
-        Checks configuration.
-
-        Returns:
-            IssueCollector: Collector containing the info, the warning and the error messages.
-        """
-        return Config.check()
-=======
     )
 
 
@@ -582,11 +538,11 @@
     Returns:
         bool: True if the operation succeeded, False otherwise.
     """
-    if not Config.global_config().clean_entities_enabled:
+    if not Config.global_config.clean_entities_enabled:
         __logger.warning("Please set clean_entities_enabled to True in global app config to clean all entities.")
         return False
 
-    data_nodes = DataManager().get_all()
+    data_nodes = DataManager.get_all()
 
     # Clean all pickle files
     for data_node in data_nodes:
@@ -611,5 +567,4 @@
     Returns:
         IssueCollector: Collector containing the info, the warning and the error messages.
     """
-    return Config.check()
->>>>>>> 30a3026a
+    return Config.check()