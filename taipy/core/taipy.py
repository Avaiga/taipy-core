from datetime import datetime
from typing import Callable, Dict, List, Optional, Union

from taipy.core.common._taipy_logger import _TaipyLogger
from taipy.core.common.alias import CycleId, DataNodeId, JobId, PipelineId, ScenarioId, TaskId
from taipy.core.config.config import Config
from taipy.core.config.pipeline_config import PipelineConfig
from taipy.core.config.scenario_config import ScenarioConfig
from taipy.core.cycle._cycle_manager import _CycleManager
from taipy.core.cycle.cycle import Cycle
from taipy.core.data._data_manager import _DataManager
from taipy.core.data.data_node import DataNode
from taipy.core.exceptions.exceptions import ModelNotFound
from taipy.core.job._job_manager import _JobManager
from taipy.core.job.job import Job
from taipy.core.pipeline._pipeline_manager import _PipelineManager
from taipy.core.pipeline.pipeline import Pipeline
from taipy.core.scenario._scenario_manager import _ScenarioManager
from taipy.core.scenario.scenario import Scenario
from taipy.core.task._task_manager import _TaskManager
from taipy.core.task.task import Task

__logger = _TaipyLogger._get_logger()


def set(entity: Union[DataNode, Task, Pipeline, Scenario, Cycle]):
    """
    Saves or updates the data node, task, job, pipeline, scenario or cycle given as parameter.

    Parameters:
        entity (Union[`DataNode^`, `Task^`, `Job^`, `Pipeline^`, `Scenario^`, `Cycle^`]): The entity to save.

    """
    if isinstance(entity, Cycle):
        return _CycleManager._set(entity)
    if isinstance(entity, Scenario):
        return _ScenarioManager._set(entity)
    if isinstance(entity, Pipeline):
        return _PipelineManager._set(entity)
    if isinstance(entity, Task):
        return _TaskManager._set(entity)
    if isinstance(entity, DataNode):
        return _DataManager._set(entity)


def submit(entity: Union[Scenario, Pipeline, Task], force: bool = False):
    """
    Submits the entity given as parameter for execution.

    All the tasks of the entity pipeline/scenario will be submitted for execution.

    Parameters:
        entity (Union[`Scenario^`, `Pipeline^`, `Task^`]): The entity to submit.
        force (bool): Force execution even if the data nodes are in cache.
    """
    if isinstance(entity, Scenario):
        return _ScenarioManager._submit(entity, force=force)
    if isinstance(entity, Pipeline):
        return _PipelineManager._submit(entity, force=force)
    if isinstance(entity, Task):
        return _TaskManager._submit(entity, force=force)


def get(
    entity_id: Union[TaskId, DataNodeId, PipelineId, ScenarioId, JobId, CycleId]
) -> Union[Task, DataNode, Pipeline, Scenario, Job, Cycle]:
    """
    Gets an entity given the identifier as parameter.

    Parameters:
        entity_id (Union[`TaskId^`, `DataNodeId^`, `PipelineId^`, `ScenarioId^`]): The identifier of the entity to get.
            It must match the identifier pattern of one of the entities (`Task^`, `DataNode^`, `Pipeline^`,
            `Scenario^`).
    Returns:
        Union[`Task^`, `DataNode^`, `Pipeline^`, `Scenario^`, `Job^`, `Cycle^`]: The entity matching  the corresponding
        id.None if no entity is found.
    Raises:
        `ModelNotFound^`: If _entity_id_ does not match a correct entity pattern.
    """
    if entity_id.startswith(_JobManager._ID_PREFIX):
        return _JobManager._get(JobId(entity_id))
    if entity_id.startswith(Cycle._ID_PREFIX):
        return _CycleManager._get(CycleId(entity_id))
    if entity_id.startswith(Scenario._ID_PREFIX):
        return _ScenarioManager._get(ScenarioId(entity_id))
    if entity_id.startswith(Pipeline._ID_PREFIX):
        return _PipelineManager._get(PipelineId(entity_id))
    if entity_id.startswith(Task._ID_PREFIX):
        return _TaskManager._get(TaskId(entity_id))
    if entity_id.startswith(DataNode._ID_PREFIX):
        return _DataManager._get(DataNodeId(entity_id))
    raise ModelNotFound("NOT_DETERMINED", entity_id)


def get_tasks() -> List[Task]:
    """
    Returns the list of all existing tasks.

    Returns:
        List[`Task^`]: The list of tasks.
    """
    return _TaskManager._get_all()


def delete(entity_id: Union[TaskId, DataNodeId, PipelineId, ScenarioId, JobId, CycleId]):
    """
    Deletes the entity given as parameter and the nested entities

    Deletes the entity given as parameter and propagate the deletion. The deletion is propagated to a
    nested entity if the nested entity is not shared by another entity.

    - If a `CycleId^` is provided, the nested scenarios, pipelines, data nodes, and jobs are deleted.
    - If a `ScenarioId^` is provided, the nested pipelines, tasks, data nodes, and jobs are deleted.
    - If a `PipelineId^` is provided, the nested tasks, data nodes, and jobs are deleted.
    - If a `TaskId^` is provided, the nested data nodes, and jobs are deleted.

    Parameters:
        entity_id (Union[`TaskId^`, `DataNodeId^`, `PipelineId^`, `ScenarioId^`, `JobId^`, `CycleId^`]): The id of the
            entity to delete.
    Raises:
        `ModelNotFound^`: No entity corresponds to entity_id
    """
    if entity_id.startswith(_JobManager._ID_PREFIX):
        return _JobManager._delete(_JobManager._get(JobId(entity_id)))  # type: ignore
    if entity_id.startswith(Cycle._ID_PREFIX):
        return _CycleManager._hard_delete(CycleId(entity_id))
    if entity_id.startswith(Scenario._ID_PREFIX):
        return _ScenarioManager._hard_delete(ScenarioId(entity_id))
    if entity_id.startswith(Pipeline._ID_PREFIX):
        return _PipelineManager._hard_delete(PipelineId(entity_id))
    if entity_id.startswith(Task._ID_PREFIX):
        return _TaskManager._hard_delete(TaskId(entity_id))
    if entity_id.startswith(DataNode._ID_PREFIX):
        return _DataManager._delete(DataNodeId(entity_id))
    raise ModelNotFound("NOT_DETERMINED", entity_id)


def get_scenarios(cycle: Optional[Cycle] = None, tag: Optional[str] = None) -> List[Scenario]:
    """
    Returns the list of all existing scenarios filtered by cycle and/or tag if given as parameter.

    Parameters:
         cycle (Optional[`Cycle`]): Cycle of the scenarios to return.
         tag (Optional[str]): Tag of the scenarios to return.
    Returns:
        List[`Scenario`]: The list of scenarios filtered by cycle or tag if given as parameter.
    """
    if not cycle and not tag:
        return _ScenarioManager._get_all()
    if cycle and not tag:
        return _ScenarioManager._get_all_by_cycle(cycle)
    if not cycle and tag:
        return _ScenarioManager._get_all_by_tag(tag)
    if cycle and tag:
        cycles_scenarios = _ScenarioManager._get_all_by_cycle(cycle)
        return [scenario for scenario in cycles_scenarios if scenario.has_tag(tag)]
    return []


def get_primary(cycle: Cycle) -> Optional[Scenario]:
    """
    Returns the primary scenario of the cycle given as parameter. None if the cycle has no primary scenario.

    Parameters:
         cycle (`Cycle`): The cycle of the primary scenario to return.
    Returns:
        Optional[`Scenario`]: The primary scenario of the cycle given as parameter. None if the cycle has no scenario.
    """
    return _ScenarioManager._get_primary(cycle)


def get_primary_scenarios() -> List[Scenario]:
    """
    Returns the list of all primary scenarios.

    Returns:
        List[Scenario]: The list of all primary scenarios.
    """
    return _ScenarioManager._get_primary_scenarios()


def set_primary(scenario: Scenario):
    """
    Promotes scenario `scenario` given as parameter as primary scenario of its cycle. If the cycle already had an
    primary scenario, it will be demoted, and it will no longer be primary for the cycle.

    Parameters:
        scenario (`Scenario`): The scenario to promote as primary.
    """
    return _ScenarioManager._set_primary(scenario)


def tag(scenario: Scenario, tag: str):
    """
    Adds the tag `tag` to the scenario `scenario` given as parameter. If the scenario's cycle already have
    another scenario tagged by `tag` the other scenario will be untagged.

    Parameters:
        scenario (`Scenario`): The scenario to tag.
        tag (str): The tag of the scenario to tag.
    """
    return _ScenarioManager._tag(scenario, tag)


def untag(scenario: Scenario, tag: str):
    """
    Removes tag `tag` given as parameter from the tag list of scenario `scenario` given as parameter.

    Parameters:
        scenario (`Scenario`): The scenario to untag.
        tag (str): The tag to remove from scenario.
    """
    return _ScenarioManager._untag(scenario, tag)


def compare_scenarios(*scenarios: Scenario, data_node_config_id: Optional[str] = None):
    """
    Compares the data nodes of given scenarios 'scenarios' with known datanode config id.

    Parameters:
        scenarios (*`Scenario`): A variable length argument list. List of scenarios to compare.
        data_node_config_id (Optional[str]): Config id of the DataNode to compare scenarios, if no
            datanode_config_id is provided, the scenarios will be compared based on all the defined
            comparators.
    Returns:
        Dict[str, Any]: The dictionary of comparison results. The key corresponds to the data node config id compared.
    Raises:
        `InsufficientScenarioToCompare`: Provided only one or no scenario for comparison.
        `NonExistingComparator`: The scenario comparator does not exist.
        `DifferentScenarioConfigs`: The provided scenarios do not share the same scenario_config.
        `NonExistingScenarioConfig`: Cannot find the shared scenario config of the provided scenarios.
    """
    return _ScenarioManager._compare(*scenarios, data_node_config_id=data_node_config_id)


def subscribe_scenario(callback: Callable[[Scenario, Job], None], scenario: Optional[Scenario] = None):
    """
    Subscribes a function to be called on job status change. The subscription is applied to all jobs
    created from the execution `scenario`. If no scenario is provided, the subscription concerns
    all scenarios.

    Parameters:
        callback (Callable[[`Scenario`, `Job`], None]): The callable function to be called on status change.
        scenario (Optional[`Scenario`]): The scenario to subscribe on. If None, the subscription is active for all
            scenarios.
    Note:
        Notification will be available only for jobs created after this subscription.
    """
    return _ScenarioManager._subscribe(callback, scenario)


def unsubscribe_scenario(callback: Callable[[Scenario, Job], None], scenario: Optional[Scenario] = None):
    """
    Unsubscribes a function that is called when the status of a Job changes.
    If scenario is not provided, the subscription is removed for all scenarios.

    Parameters:
        callback (Callable[[`Scenario`, `Job`], None]): The callable function to unsubscribe.
        scenario (Optional[`Scenario`]): The scenario to unsubscribe on. If None, the un-subscription is applied to all
            scenarios.
    Note:
        The function will continue to be called for ongoing jobs.
    """
    return _ScenarioManager._unsubscribe(callback, scenario)


def subscribe_pipeline(callback: Callable[[Pipeline, Job], None], pipeline: Optional[Pipeline] = None):
    """
    Subscribes a function to be called on job status change. The subscription is applied to all jobs
    created from the execution of `pipeline`. If no pipeline is provided, the subscription concerns
    all pipelines. If pipeline is not passed, the subscription concerns all pipelines.

    Parameters:
        callback (Callable[[`Pipeline`, `Job`], None]): The callable function to be called on status change.
        pipeline (Optional[`Pipeline`]): The pipeline to subscribe on. If None, the subscription is active for all
            pipelines.
    Note:
        Notification will be available only for jobs created after this subscription.
    """
    return _PipelineManager._subscribe(callback, pipeline)


def unsubscribe_pipeline(callback: Callable[[Pipeline, Job], None], pipeline: Optional[Pipeline] = None):
    """
    Unsubscribes a function that is called when the status of a Job changes.
    If pipeline is not passed, the subscription is removed to all pipelines.

    Parameters:
        callback (Callable[[`Pipeline`, `Job`], None]): The callable function to be called on status change.
        pipeline (Optional[`Pipeline`]): The pipeline to unsubscribe on. If None, the un-subscription is applied to all
            pipelines.
    Note:
        The function will continue to be called for ongoing jobs.
    """
    return _PipelineManager._unsubscribe(callback, pipeline)


def get_pipelines() -> List[Pipeline]:
    """
    Returns all existing pipelines.

    Returns:
        List[`Pipeline`]: The list of all pipelines.
    """
    return _PipelineManager._get_all()


def get_jobs() -> List[Job]:
    """
    Returns all the existing jobs.

    Returns:
        List[`Job`]: The list of all jobs.
    """
    return _JobManager._get_all()


def delete_job(job: Job, force=False):
    """
    Deletes the job `job` given as parameter.

    Parameters:
        job (`Job`): The job to delete.
        force (bool): If `True`, forces the deletion of job `job`, even if it is not completed yet.
    Raises:
        `JobNotDeletedException`: If the job is not finished.
    """
    return _JobManager._delete(job, force)


def delete_jobs():
    """Deletes all jobs."""
    return _JobManager._delete_all()


def get_latest_job(task: Task) -> Optional[Job]:
    """
    Returns the latest job of the task `task`.

    Parameters:
        task (`Task`): The task to retrieve the latest job.
    Returns:
        Optional[`Job`]: The latest job created from task `task`. None if no job has been created from task `task`.
    """
    return _JobManager._get_latest(task)


def get_data_nodes() -> List[DataNode]:
    """
    Returns all the existing data nodes.

    Returns:
        List[`DataNode`]: The list of all data nodes.
    """
    return _DataManager._get_all()


def get_cycles() -> List[Cycle]:
    """
    Returns the list of all existing cycles.

    Returns:
        List[`Cycle`]: The list of all cycles.
    """
    return _CycleManager._get_all()


def create_scenario(
    config: ScenarioConfig, creation_date: Optional[datetime] = None, name: Optional[str] = None
) -> Scenario:
    """
    Creates and returns a new scenario from the scenario configuration `config` provided as parameter.

    If the scenario belongs to a work cycle, the cycle (corresponding to the creation_date and the configuration
    frequency attribute) is created if it does not exist yet.

    Parameters:
        config (`ScenarioConfig`): Scenario configuration object.
        creation_date (Optional[datetime.datetime]): The creation date of the scenario.
            Current date time used as default value.
        name (Optional[str]): The displayable name of the scenario.
    Returns:
        `Scenario`: The new scenario created.
    """
    return _ScenarioManager._create(config, creation_date, name)


def create_pipeline(config: PipelineConfig) -> Pipeline:
    """
    Creates and Returns a new pipeline from the pipeline configuration given as parameter.

    Parameters:
        config (`PipelineConfig`): The pipeline configuration.
    Returns:
        `Pipeline`: The new pipeline created.
    """
    return _PipelineManager._get_or_create(config)


<<<<<<< HEAD
def load_configuration(filename):
    """
    Loads a toml file configuration located at the `filename` path given as parameter.

    Parameters:
        filename (str or Path): The path of the toml configuration file to load.
    """
    __logger.info(f"Loading configuration. Filename: '{filename}'")
    cfg = Config._load(filename)
    __logger.info(f"Configuration '{filename}' successfully loaded.")
    return cfg


def export_configuration(filename):
    """
    Exports the configuration to a toml file.

    The configuration exported is a compilation from the three possible methods to configure the application:
    The python code configuration, the file configuration and the environment
    configuration.

    Parameters:
        filename (str or Path): The path of the file to export.
    Note:
        It overwrites the file if it already exists.
    """
    return Config._export(filename)


def configure_global_app(
    root_folder: str = None,
    storage_folder: str = None,
    clean_entities_enabled: Union[bool, str] = None,
    **properties,
) -> GlobalAppConfig:
    """
    Configures global application.

    Parameters:
        root_folder (Optional[str]): The path of the base folder for the taipy application.
        storage_folder (Optional[str]): The folder name used to store Taipy data.
            It is used in conjunction with the root_folder field. That means the storage path is
            "<root_folder><storage_folder>".
        clean_entities_enabled (Optional[str]): The field to activate/deactivate the clean entities feature.
            The default value is false.
    Returns:
        `GlobalAppConfig`: The global application configuration.
    """
    return Config._set_global_config(root_folder, storage_folder, clean_entities_enabled, **properties)


def configure_job_executions(mode: str = None, **properties) -> JobConfig:
    """
    Configures job execution.

    Parameters:
        mode (Optional[str]): The job execution mode.
            Possible values are: `standalone` (default value), or `airflow` (Enterprise version only).
        nb_of_workers (Optional[int, str]): The maximum number of jobs able to run in parallel. Default value: 1.
            A string can be provided as parameter to dynamically set the value using an environment variable.
            The string must follow the pattern: `ENV[<env_var>]` where `<env_var>` is an environment variable name.
    Returns:
        `JobConfig`: The job execution configuration.
    """
    return Config._set_job_config(mode, **properties)


def configure_data_node(
    id: str, storage_type: str = "pickle", scope: Scope = DataNodeConfig._DEFAULT_SCOPE, **properties
) -> DataNodeConfig:
    """
    Configures a new data node configuration.

    Parameters:
        id (str): The unique identifier of the data node configuration.
        storage_type (str): The data node configuration storage type. The possible values are "pickle"
            (default value), "csv", "excel", "sql". "in_memory", "generic".
        scope (`Scope`): The scope of the data node configuration. The default value is Scope.SCENARIO.
        **properties (Dict[str, Any]): The variable length keyword arguments.
    Returns:
        `DataNodeConfig`: The new data node configuration.
    """
    return Config._add_data_node(id, storage_type, scope, **properties)


def configure_default_data_node(
    storage_type: str = "pickle", scope=DataNodeConfig._DEFAULT_SCOPE, **properties
) -> DataNodeConfig:
    """
    Configures the default values of the data node configurations.

    Parameters:
        storage_type (str): The default storage type of the data node configurations. The possible values are "pickle"
            (default value), "csv", "excel", "sql". "in_memory", "generic".
        scope (`Scope`): The default scope of the data node configurations. The default value is Scope.SCENARIO.
        **properties (Dict[str, Any]): The variable length keyword arguments.
    Returns:
        `DataNodeConfig`: The default data node configuration.
    """
    return Config._add_default_data_node(storage_type, scope, **properties)


def configure_csv_data_node(id: str, path: str, has_header=True, scope=DataNodeConfig._DEFAULT_SCOPE, **properties):
    """
    Configures a new CSV data node configuration.

    Parameters:
        id (str): The unique identifier of the data node configuration.
        path (str): The path of the CSV file.
        has_header (bool): The parameter to define if the CSV file has a header or not.
        scope (`Scope`): The scope of the CSV data node configuration. The default value is Scope.SCENARIO.
        **properties (Dict[str, Any]): The variable length keyword arguments.
    Returns:
        `DataNodeConfig`: The new CSV data node configuration.
    """
    return Config._add_data_node(
        id, CSVDataNode.storage_type(), scope=scope, path=path, has_header=has_header, **properties
    )


def configure_excel_data_node(
    id: str,
    path: str,
    has_header: bool = True,
    sheet_name: Union[List[str], str] = "Sheet1",
    scope: Scope = DataNodeConfig._DEFAULT_SCOPE,
    **properties,
):
    """
    Configures a new Excel data node configuration.

    Parameters:
        id (str): The unique identifier of the data node configuration.
        path (str): The path of the Excel file.
        has_header (bool): The parameter to define if the Excel file has a header or not.
        sheet_name (str): The sheet names.
        scope (`Scope`): The scope of the Excel data node configuration. The default value is Scope.SCENARIO.
        **properties (Dict[str, Any]): The variable length keyword arguments.
    Returns:
        `DataNodeConfig`: The new CSV data node configuration.
    """
    return Config._add_data_node(
        id,
        ExcelDataNode.storage_type(),
        scope=scope,
        path=path,
        has_header=has_header,
        sheet_name=sheet_name,
        **properties,
    )


def configure_generic_data_node(
    id: str,
    read_fct: Callable = None,
    write_fct: Callable = None,
    read_fct_params: List = None,
    write_fct_params: List = None,
    scope: Scope = DataNodeConfig._DEFAULT_SCOPE,
    **properties,
):
    """
    Configures a new Generic data node configuration.

    Parameters:
        id (str): The unique identifier of the data node configuration.
        read_fct (Callable): The python function called by Taipy to read the data.
        write_fct (Callable): The python function called by Taipy to write the data. The provided function must have at least
            1 parameter to receive the date to be written.
        read_fct_params (List): The parameters that will be passed to read_fct to read the data.
        write_fct_params (List): The parameters that will be passed to write_fct to write the data.
        scope (`Scope`): The scope of the Generic data node configuration. The default value is Scope.SCENARIO.
        **properties (Dict[str, Any]): The variable length keyword arguments.
    Returns:
        `DataNodeConfig`: The new Generic data node configuration.
    """
    return Config._add_data_node(
        id,
        GenericDataNode.storage_type(),
        scope=scope,
        read_fct=read_fct,
        write_fct=write_fct,
        read_fct_params=read_fct_params,
        write_fct_params=write_fct_params,
        **properties,
    )


def configure_in_memory_data_node(
    id: str, default_data: Optional[Any] = None, scope: Scope = DataNodeConfig._DEFAULT_SCOPE, **properties
):
    """
    Configures a new in_memory data node configuration.

    Parameters:
        id (str): The unique identifier of the data node configuration.
        default_data (Optional[Any]): The default data of the data nodes instantiated from the in_memory data node
            configuration.
        scope (`Scope`): The scope of the in_memory data node configuration. The default value is Scope.SCENARIO.
        **properties (Dict[str, Any]): The variable length keyword arguments.
    Returns:
        `DataNodeConfig`: The new in_memory data node configuration.
    """
    return Config._add_data_node(
        id, InMemoryDataNode.storage_type(), scope=scope, default_data=default_data, **properties
    )


def configure_pickle_data_node(
    id: str, default_data: Optional[Any] = None, scope: Scope = DataNodeConfig._DEFAULT_SCOPE, **properties
):
    """
    Configures a new pickle data node configuration.

    Parameters:
        id (str): The unique identifier of the data node configuration.
        default_data (Optional[Any]): The default data of the data nodes instantiated from the pickle data node
            configuration.
        scope (`Scope`): The scope of the pickle data node configuration. The default value is Scope.SCENARIO.
        **properties (Dict[str, Any]): The variable length keyword arguments.
    Returns:
        `DataNodeConfig`: The new pickle data node configuration.
    """
    return Config._add_data_node(
        id, PickleDataNode.storage_type(), scope=scope, default_data=default_data, **properties
    )


def configure_sql_data_node(
    id: str,
    db_username: str,
    db_password: str,
    db_name: str,
    db_engine: str,
    read_query: str,
    write_table: str = None,
    db_port: int = 1433,
    db_host: str = "localhost",
    db_driver: str = "ODBC Driver 17 for SQL Server",
    scope: Scope = DataNodeConfig._DEFAULT_SCOPE,
    **properties,
):
    """
    Configures a new SQL data node configuration.

    Parameters:
        id (str): The unique identifier of the data node configuration.
        db_username (str): The database username.
        db_password (str): The database password.
        db_name (str): The database name.
        db_engine (str): The database engine. Possible values are 'sqlite' or 'mssql'.
        read_query (str): The SQL query called by Taipy to read the data from the database.
        write_table (str): The name of the table in the database to write the data to.
        db_port (int): The database port. The default value is 1433.
        db_host (str): The database host. The default value is 'localhost'.
        db_driver (str): The database driver. The default value is 'ODBC Driver 17 for SQL Server'.
        scope (`Scope`): The scope of the SQL data node configuration. The default value is Scope.SCENARIO.
        **properties (Dict[str, Any]): The variable length keyword arguments.
    Returns:
        `DataNodeConfig`: The new SQL data node configuration.
    """
    return Config._add_data_node(
        id,
        SQLDataNode.storage_type(),
        scope=scope,
        db_username=db_username,
        db_password=db_password,
        db_name=db_name,
        db_host=db_host,
        db_engine=db_engine,
        db_driver=db_driver,
        read_query=read_query,
        write_table=write_table,
        db_port=db_port,
        **properties,
    )


def configure_task(
    id: str,
    function,
    input: Optional[Union[DataNodeConfig, List[DataNodeConfig]]] = None,
    output: Optional[Union[DataNodeConfig, List[DataNodeConfig]]] = None,
    **properties,
) -> TaskConfig:
    """
    Configures a new task configuration.

    Parameters:
        id (str): The unique identifier of the task configuration.
        function (Callable): The python function called by Taipy to run the task.
        input (Optional[Union[DataNodeConfig, List[DataNodeConfig]]]): The list of the function inputs as data node
            configurations.
        output (Optional[Union[DataNodeConfig, List[DataNodeConfig]]]): The list of the function outputs as data node
            configurations.
        **properties (Dict[str, Any]): The variable length keyword arguments.
    Returns:
        `TaskConfig`: The new task configuration.
    """
    return Config._add_task(id, function, input, output, **properties)


def configure_default_task(
    function,
    input: Optional[Union[DataNodeConfig, List[DataNodeConfig]]] = None,
    output: Optional[Union[DataNodeConfig, List[DataNodeConfig]]] = None,
    **properties,
) -> TaskConfig:
    """
    Configures the default values of the task configurations.

    Parameters:
        function (Callable): The python function called by Taipy to run the task.
        input (Optional[Union[DataNodeConfig, List[DataNodeConfig]]]): The list of the function inputs as data node
            configurations.
        output (Optional[Union[DataNodeConfig, List[DataNodeConfig]]]): The list of the function outputs as data node
            configurations.
        **properties (Dict[str, Any]): The variable length keyword arguments.
    Returns:
        `TaskConfig`: The default task configuration.
    """
    return Config._add_default_task(function, input, output, **properties)


def configure_pipeline(id: str, task_configs: Union[TaskConfig, List[TaskConfig]], **properties) -> PipelineConfig:
    """
    Configures a new pipeline configuration.

    Parameters:
        id (str): The unique identifier of the pipeline configuration.
        task_configs (Callable): The list of the task configurations.
        **properties (Dict[str, Any]): The variable length keyword arguments.
    Returns:
        `PipelineConfig`: The new pipeline configuration.
    """
    return Config._add_pipeline(id, task_configs, **properties)


def configure_default_pipeline(task_configs: Union[TaskConfig, List[TaskConfig]], **properties) -> PipelineConfig:
    """
    Configures the default values of the pipeline configurations.

    Parameters:
        task_configs (Callable): The list of the task configurations.
        **properties (Dict[str, Any]): The variable length keyword arguments.
    Returns:
        `PipelineConfig`: The default pipeline configuration.
    """
    return Config._add_default_pipeline(task_configs, **properties)


def configure_scenario(
    id: str,
    pipeline_configs: List[PipelineConfig],
    frequency: Optional[Frequency] = None,
    comparators: Optional[Dict[str, Union[List[Callable], Callable]]] = None,
    **properties,
) -> ScenarioConfig:
    """
    Configures a new scenario configuration.

    Parameters:
        id (str): The unique identifier of the scenario configuration.
        pipeline_configs (Callable): The list of the pipeline configurations.
        frequency (Optional[`Frequency`]): The scenario frequency.
            It corresponds to the recurrence of the scenarios instantiated from this configuration. Based on this
            frequency each scenario will be attached to the right cycle.
        comparators (Optional[Dict[str, Union[List[Callable], Callable]]]): The list of functions used to compare
            scenarios. A comparator function is attached to a scenario's data node configuration. The key of
            the dictionary parameter corresponds to the data node configuration id. During the scenarios' comparison,
            each comparator is applied to all the data nodes instantiated from the data node configuration attached
            to the comparator.
        **properties (Dict[str, Any]): The variable length keyword arguments.
    Returns:
        `ScenarioConfig`: The new scenario configuration.
    """
    return Config._add_scenario(id, pipeline_configs, frequency, comparators, **properties)


def configure_scenario_from_tasks(
    id: str,
    task_configs: List[TaskConfig],
    frequency: Optional[Frequency] = None,
    comparators: Optional[Dict[str, Union[List[Callable], Callable]]] = None,
    pipeline_id: Optional[str] = None,
    **properties,
) -> ScenarioConfig:
    """
    Configures a new scenario configuration made of a single new pipeline configuration. A new pipeline configuration is
    created as well. If no pipeline_id is provided, it will be the scenario configuration id post-fixed by '_pipeline'.

    Parameters:
        id (str): The unique identifier of the scenario configuration.
        task_configs (Callable): The list of the task configurations.
        frequency (Optional[`Frequency`]): The scenario frequency.
            It corresponds to the recurrence of the scenarios instantiated from this configuration. Based on this
            frequency each scenario will be attached to the right cycle.
        comparators (Optional[Dict[str, Union[List[Callable], Callable]]]): The list of functions used to compare
            scenarios. A comparator function is attached to a scenario's data node configuration. The key of
            the dictionary parameter corresponds to the data node configuration id. During the scenarios' comparison,
            each comparator is applied to all the data nodes instantiated from the data node configuration attached
            to the comparator.
        pipeline_id (str): The id of the pipeline configuration to be configured.
        **properties (Dict[str, Any]): The variable length keyword arguments.
    Returns:
        `ScenarioConfig`: The new scenario configuration.
    """
    return Config._add_scenario_from_tasks(id, task_configs, frequency, comparators, pipeline_id, **properties)


def configure_default_scenario(
    pipeline_configs: List[PipelineConfig],
    frequency: Optional[Frequency] = None,
    comparators: Optional[Dict[str, Union[List[Callable], Callable]]] = None,
    **properties,
) -> ScenarioConfig:
    """
    Configures the default values of the scenario configurations.

    Parameters:
        pipeline_configs (Callable): The list of the pipeline configurations.
        frequency (Optional[`Frequency`]): The scenario frequency.
            It corresponds to the recurrence of the scenarios instantiated from this configuration. Based on this
            frequency each scenario will be attached to the right cycle.
        comparators (Optional[Dict[str, Union[List[Callable], Callable]]]): The list of functions used to compare
            scenarios. A comparator function is attached to a scenario's data node configuration. The key of
            the dictionary parameter corresponds to the data node configuration id. During the scenarios' comparison,
            each comparator is applied to all the data nodes instantiated from the data node configuration attached
            to the comparator.
        **properties (Dict[str, Any]): The variable length keyword arguments.
    Returns:
        `ScenarioConfig`: The default scenario configuration.
    """
    return Config._add_default_scenario(pipeline_configs, frequency, comparators, **properties)


=======
>>>>>>> fa2d0a65
def clean_all_entities() -> bool:
    """
    Deletes all entities from the taipy data folder. Recommended only for development purpose.

    Returns:
        bool: True if the operation succeeded, False otherwise.
    """
    if not Config.global_config.clean_entities_enabled:
        __logger.warning("Please set clean_entities_enabled to True to clean all entities.")
        return False

    _DataManager._delete_all()
    _TaskManager._delete_all()
    _PipelineManager._delete_all()
    _ScenarioManager._delete_all()
    _CycleManager._delete_all()
    _JobManager._delete_all()
    return True<|MERGE_RESOLUTION|>--- conflicted
+++ resolved
@@ -397,445 +397,6 @@
     return _PipelineManager._get_or_create(config)
 
 
-<<<<<<< HEAD
-def load_configuration(filename):
-    """
-    Loads a toml file configuration located at the `filename` path given as parameter.
-
-    Parameters:
-        filename (str or Path): The path of the toml configuration file to load.
-    """
-    __logger.info(f"Loading configuration. Filename: '{filename}'")
-    cfg = Config._load(filename)
-    __logger.info(f"Configuration '{filename}' successfully loaded.")
-    return cfg
-
-
-def export_configuration(filename):
-    """
-    Exports the configuration to a toml file.
-
-    The configuration exported is a compilation from the three possible methods to configure the application:
-    The python code configuration, the file configuration and the environment
-    configuration.
-
-    Parameters:
-        filename (str or Path): The path of the file to export.
-    Note:
-        It overwrites the file if it already exists.
-    """
-    return Config._export(filename)
-
-
-def configure_global_app(
-    root_folder: str = None,
-    storage_folder: str = None,
-    clean_entities_enabled: Union[bool, str] = None,
-    **properties,
-) -> GlobalAppConfig:
-    """
-    Configures global application.
-
-    Parameters:
-        root_folder (Optional[str]): The path of the base folder for the taipy application.
-        storage_folder (Optional[str]): The folder name used to store Taipy data.
-            It is used in conjunction with the root_folder field. That means the storage path is
-            "<root_folder><storage_folder>".
-        clean_entities_enabled (Optional[str]): The field to activate/deactivate the clean entities feature.
-            The default value is false.
-    Returns:
-        `GlobalAppConfig`: The global application configuration.
-    """
-    return Config._set_global_config(root_folder, storage_folder, clean_entities_enabled, **properties)
-
-
-def configure_job_executions(mode: str = None, **properties) -> JobConfig:
-    """
-    Configures job execution.
-
-    Parameters:
-        mode (Optional[str]): The job execution mode.
-            Possible values are: `standalone` (default value), or `airflow` (Enterprise version only).
-        nb_of_workers (Optional[int, str]): The maximum number of jobs able to run in parallel. Default value: 1.
-            A string can be provided as parameter to dynamically set the value using an environment variable.
-            The string must follow the pattern: `ENV[<env_var>]` where `<env_var>` is an environment variable name.
-    Returns:
-        `JobConfig`: The job execution configuration.
-    """
-    return Config._set_job_config(mode, **properties)
-
-
-def configure_data_node(
-    id: str, storage_type: str = "pickle", scope: Scope = DataNodeConfig._DEFAULT_SCOPE, **properties
-) -> DataNodeConfig:
-    """
-    Configures a new data node configuration.
-
-    Parameters:
-        id (str): The unique identifier of the data node configuration.
-        storage_type (str): The data node configuration storage type. The possible values are "pickle"
-            (default value), "csv", "excel", "sql". "in_memory", "generic".
-        scope (`Scope`): The scope of the data node configuration. The default value is Scope.SCENARIO.
-        **properties (Dict[str, Any]): The variable length keyword arguments.
-    Returns:
-        `DataNodeConfig`: The new data node configuration.
-    """
-    return Config._add_data_node(id, storage_type, scope, **properties)
-
-
-def configure_default_data_node(
-    storage_type: str = "pickle", scope=DataNodeConfig._DEFAULT_SCOPE, **properties
-) -> DataNodeConfig:
-    """
-    Configures the default values of the data node configurations.
-
-    Parameters:
-        storage_type (str): The default storage type of the data node configurations. The possible values are "pickle"
-            (default value), "csv", "excel", "sql". "in_memory", "generic".
-        scope (`Scope`): The default scope of the data node configurations. The default value is Scope.SCENARIO.
-        **properties (Dict[str, Any]): The variable length keyword arguments.
-    Returns:
-        `DataNodeConfig`: The default data node configuration.
-    """
-    return Config._add_default_data_node(storage_type, scope, **properties)
-
-
-def configure_csv_data_node(id: str, path: str, has_header=True, scope=DataNodeConfig._DEFAULT_SCOPE, **properties):
-    """
-    Configures a new CSV data node configuration.
-
-    Parameters:
-        id (str): The unique identifier of the data node configuration.
-        path (str): The path of the CSV file.
-        has_header (bool): The parameter to define if the CSV file has a header or not.
-        scope (`Scope`): The scope of the CSV data node configuration. The default value is Scope.SCENARIO.
-        **properties (Dict[str, Any]): The variable length keyword arguments.
-    Returns:
-        `DataNodeConfig`: The new CSV data node configuration.
-    """
-    return Config._add_data_node(
-        id, CSVDataNode.storage_type(), scope=scope, path=path, has_header=has_header, **properties
-    )
-
-
-def configure_excel_data_node(
-    id: str,
-    path: str,
-    has_header: bool = True,
-    sheet_name: Union[List[str], str] = "Sheet1",
-    scope: Scope = DataNodeConfig._DEFAULT_SCOPE,
-    **properties,
-):
-    """
-    Configures a new Excel data node configuration.
-
-    Parameters:
-        id (str): The unique identifier of the data node configuration.
-        path (str): The path of the Excel file.
-        has_header (bool): The parameter to define if the Excel file has a header or not.
-        sheet_name (str): The sheet names.
-        scope (`Scope`): The scope of the Excel data node configuration. The default value is Scope.SCENARIO.
-        **properties (Dict[str, Any]): The variable length keyword arguments.
-    Returns:
-        `DataNodeConfig`: The new CSV data node configuration.
-    """
-    return Config._add_data_node(
-        id,
-        ExcelDataNode.storage_type(),
-        scope=scope,
-        path=path,
-        has_header=has_header,
-        sheet_name=sheet_name,
-        **properties,
-    )
-
-
-def configure_generic_data_node(
-    id: str,
-    read_fct: Callable = None,
-    write_fct: Callable = None,
-    read_fct_params: List = None,
-    write_fct_params: List = None,
-    scope: Scope = DataNodeConfig._DEFAULT_SCOPE,
-    **properties,
-):
-    """
-    Configures a new Generic data node configuration.
-
-    Parameters:
-        id (str): The unique identifier of the data node configuration.
-        read_fct (Callable): The python function called by Taipy to read the data.
-        write_fct (Callable): The python function called by Taipy to write the data. The provided function must have at least
-            1 parameter to receive the date to be written.
-        read_fct_params (List): The parameters that will be passed to read_fct to read the data.
-        write_fct_params (List): The parameters that will be passed to write_fct to write the data.
-        scope (`Scope`): The scope of the Generic data node configuration. The default value is Scope.SCENARIO.
-        **properties (Dict[str, Any]): The variable length keyword arguments.
-    Returns:
-        `DataNodeConfig`: The new Generic data node configuration.
-    """
-    return Config._add_data_node(
-        id,
-        GenericDataNode.storage_type(),
-        scope=scope,
-        read_fct=read_fct,
-        write_fct=write_fct,
-        read_fct_params=read_fct_params,
-        write_fct_params=write_fct_params,
-        **properties,
-    )
-
-
-def configure_in_memory_data_node(
-    id: str, default_data: Optional[Any] = None, scope: Scope = DataNodeConfig._DEFAULT_SCOPE, **properties
-):
-    """
-    Configures a new in_memory data node configuration.
-
-    Parameters:
-        id (str): The unique identifier of the data node configuration.
-        default_data (Optional[Any]): The default data of the data nodes instantiated from the in_memory data node
-            configuration.
-        scope (`Scope`): The scope of the in_memory data node configuration. The default value is Scope.SCENARIO.
-        **properties (Dict[str, Any]): The variable length keyword arguments.
-    Returns:
-        `DataNodeConfig`: The new in_memory data node configuration.
-    """
-    return Config._add_data_node(
-        id, InMemoryDataNode.storage_type(), scope=scope, default_data=default_data, **properties
-    )
-
-
-def configure_pickle_data_node(
-    id: str, default_data: Optional[Any] = None, scope: Scope = DataNodeConfig._DEFAULT_SCOPE, **properties
-):
-    """
-    Configures a new pickle data node configuration.
-
-    Parameters:
-        id (str): The unique identifier of the data node configuration.
-        default_data (Optional[Any]): The default data of the data nodes instantiated from the pickle data node
-            configuration.
-        scope (`Scope`): The scope of the pickle data node configuration. The default value is Scope.SCENARIO.
-        **properties (Dict[str, Any]): The variable length keyword arguments.
-    Returns:
-        `DataNodeConfig`: The new pickle data node configuration.
-    """
-    return Config._add_data_node(
-        id, PickleDataNode.storage_type(), scope=scope, default_data=default_data, **properties
-    )
-
-
-def configure_sql_data_node(
-    id: str,
-    db_username: str,
-    db_password: str,
-    db_name: str,
-    db_engine: str,
-    read_query: str,
-    write_table: str = None,
-    db_port: int = 1433,
-    db_host: str = "localhost",
-    db_driver: str = "ODBC Driver 17 for SQL Server",
-    scope: Scope = DataNodeConfig._DEFAULT_SCOPE,
-    **properties,
-):
-    """
-    Configures a new SQL data node configuration.
-
-    Parameters:
-        id (str): The unique identifier of the data node configuration.
-        db_username (str): The database username.
-        db_password (str): The database password.
-        db_name (str): The database name.
-        db_engine (str): The database engine. Possible values are 'sqlite' or 'mssql'.
-        read_query (str): The SQL query called by Taipy to read the data from the database.
-        write_table (str): The name of the table in the database to write the data to.
-        db_port (int): The database port. The default value is 1433.
-        db_host (str): The database host. The default value is 'localhost'.
-        db_driver (str): The database driver. The default value is 'ODBC Driver 17 for SQL Server'.
-        scope (`Scope`): The scope of the SQL data node configuration. The default value is Scope.SCENARIO.
-        **properties (Dict[str, Any]): The variable length keyword arguments.
-    Returns:
-        `DataNodeConfig`: The new SQL data node configuration.
-    """
-    return Config._add_data_node(
-        id,
-        SQLDataNode.storage_type(),
-        scope=scope,
-        db_username=db_username,
-        db_password=db_password,
-        db_name=db_name,
-        db_host=db_host,
-        db_engine=db_engine,
-        db_driver=db_driver,
-        read_query=read_query,
-        write_table=write_table,
-        db_port=db_port,
-        **properties,
-    )
-
-
-def configure_task(
-    id: str,
-    function,
-    input: Optional[Union[DataNodeConfig, List[DataNodeConfig]]] = None,
-    output: Optional[Union[DataNodeConfig, List[DataNodeConfig]]] = None,
-    **properties,
-) -> TaskConfig:
-    """
-    Configures a new task configuration.
-
-    Parameters:
-        id (str): The unique identifier of the task configuration.
-        function (Callable): The python function called by Taipy to run the task.
-        input (Optional[Union[DataNodeConfig, List[DataNodeConfig]]]): The list of the function inputs as data node
-            configurations.
-        output (Optional[Union[DataNodeConfig, List[DataNodeConfig]]]): The list of the function outputs as data node
-            configurations.
-        **properties (Dict[str, Any]): The variable length keyword arguments.
-    Returns:
-        `TaskConfig`: The new task configuration.
-    """
-    return Config._add_task(id, function, input, output, **properties)
-
-
-def configure_default_task(
-    function,
-    input: Optional[Union[DataNodeConfig, List[DataNodeConfig]]] = None,
-    output: Optional[Union[DataNodeConfig, List[DataNodeConfig]]] = None,
-    **properties,
-) -> TaskConfig:
-    """
-    Configures the default values of the task configurations.
-
-    Parameters:
-        function (Callable): The python function called by Taipy to run the task.
-        input (Optional[Union[DataNodeConfig, List[DataNodeConfig]]]): The list of the function inputs as data node
-            configurations.
-        output (Optional[Union[DataNodeConfig, List[DataNodeConfig]]]): The list of the function outputs as data node
-            configurations.
-        **properties (Dict[str, Any]): The variable length keyword arguments.
-    Returns:
-        `TaskConfig`: The default task configuration.
-    """
-    return Config._add_default_task(function, input, output, **properties)
-
-
-def configure_pipeline(id: str, task_configs: Union[TaskConfig, List[TaskConfig]], **properties) -> PipelineConfig:
-    """
-    Configures a new pipeline configuration.
-
-    Parameters:
-        id (str): The unique identifier of the pipeline configuration.
-        task_configs (Callable): The list of the task configurations.
-        **properties (Dict[str, Any]): The variable length keyword arguments.
-    Returns:
-        `PipelineConfig`: The new pipeline configuration.
-    """
-    return Config._add_pipeline(id, task_configs, **properties)
-
-
-def configure_default_pipeline(task_configs: Union[TaskConfig, List[TaskConfig]], **properties) -> PipelineConfig:
-    """
-    Configures the default values of the pipeline configurations.
-
-    Parameters:
-        task_configs (Callable): The list of the task configurations.
-        **properties (Dict[str, Any]): The variable length keyword arguments.
-    Returns:
-        `PipelineConfig`: The default pipeline configuration.
-    """
-    return Config._add_default_pipeline(task_configs, **properties)
-
-
-def configure_scenario(
-    id: str,
-    pipeline_configs: List[PipelineConfig],
-    frequency: Optional[Frequency] = None,
-    comparators: Optional[Dict[str, Union[List[Callable], Callable]]] = None,
-    **properties,
-) -> ScenarioConfig:
-    """
-    Configures a new scenario configuration.
-
-    Parameters:
-        id (str): The unique identifier of the scenario configuration.
-        pipeline_configs (Callable): The list of the pipeline configurations.
-        frequency (Optional[`Frequency`]): The scenario frequency.
-            It corresponds to the recurrence of the scenarios instantiated from this configuration. Based on this
-            frequency each scenario will be attached to the right cycle.
-        comparators (Optional[Dict[str, Union[List[Callable], Callable]]]): The list of functions used to compare
-            scenarios. A comparator function is attached to a scenario's data node configuration. The key of
-            the dictionary parameter corresponds to the data node configuration id. During the scenarios' comparison,
-            each comparator is applied to all the data nodes instantiated from the data node configuration attached
-            to the comparator.
-        **properties (Dict[str, Any]): The variable length keyword arguments.
-    Returns:
-        `ScenarioConfig`: The new scenario configuration.
-    """
-    return Config._add_scenario(id, pipeline_configs, frequency, comparators, **properties)
-
-
-def configure_scenario_from_tasks(
-    id: str,
-    task_configs: List[TaskConfig],
-    frequency: Optional[Frequency] = None,
-    comparators: Optional[Dict[str, Union[List[Callable], Callable]]] = None,
-    pipeline_id: Optional[str] = None,
-    **properties,
-) -> ScenarioConfig:
-    """
-    Configures a new scenario configuration made of a single new pipeline configuration. A new pipeline configuration is
-    created as well. If no pipeline_id is provided, it will be the scenario configuration id post-fixed by '_pipeline'.
-
-    Parameters:
-        id (str): The unique identifier of the scenario configuration.
-        task_configs (Callable): The list of the task configurations.
-        frequency (Optional[`Frequency`]): The scenario frequency.
-            It corresponds to the recurrence of the scenarios instantiated from this configuration. Based on this
-            frequency each scenario will be attached to the right cycle.
-        comparators (Optional[Dict[str, Union[List[Callable], Callable]]]): The list of functions used to compare
-            scenarios. A comparator function is attached to a scenario's data node configuration. The key of
-            the dictionary parameter corresponds to the data node configuration id. During the scenarios' comparison,
-            each comparator is applied to all the data nodes instantiated from the data node configuration attached
-            to the comparator.
-        pipeline_id (str): The id of the pipeline configuration to be configured.
-        **properties (Dict[str, Any]): The variable length keyword arguments.
-    Returns:
-        `ScenarioConfig`: The new scenario configuration.
-    """
-    return Config._add_scenario_from_tasks(id, task_configs, frequency, comparators, pipeline_id, **properties)
-
-
-def configure_default_scenario(
-    pipeline_configs: List[PipelineConfig],
-    frequency: Optional[Frequency] = None,
-    comparators: Optional[Dict[str, Union[List[Callable], Callable]]] = None,
-    **properties,
-) -> ScenarioConfig:
-    """
-    Configures the default values of the scenario configurations.
-
-    Parameters:
-        pipeline_configs (Callable): The list of the pipeline configurations.
-        frequency (Optional[`Frequency`]): The scenario frequency.
-            It corresponds to the recurrence of the scenarios instantiated from this configuration. Based on this
-            frequency each scenario will be attached to the right cycle.
-        comparators (Optional[Dict[str, Union[List[Callable], Callable]]]): The list of functions used to compare
-            scenarios. A comparator function is attached to a scenario's data node configuration. The key of
-            the dictionary parameter corresponds to the data node configuration id. During the scenarios' comparison,
-            each comparator is applied to all the data nodes instantiated from the data node configuration attached
-            to the comparator.
-        **properties (Dict[str, Any]): The variable length keyword arguments.
-    Returns:
-        `ScenarioConfig`: The default scenario configuration.
-    """
-    return Config._add_default_scenario(pipeline_configs, frequency, comparators, **properties)
-
-
-=======
->>>>>>> fa2d0a65
 def clean_all_entities() -> bool:
     """
     Deletes all entities from the taipy data folder. Recommended only for development purpose.
