# Copyright 2022 Avaiga Private Limited
#
# Licensed under the Apache License, Version 2.0 (the "License"); you may not use this file except in compliance with
# the License. You may obtain a copy of the License at
#
#        http://www.apache.org/licenses/LICENSE-2.0
#
# Unless required by applicable law or agreed to in writing, software distributed under the License is distributed on
# an "AS IS" BASIS, WITHOUT WARRANTIES OR CONDITIONS OF ANY KIND, either express or implied. See the License for the
# specific language governing permissions and limitations under the License.

from datetime import datetime
from typing import Any, Callable, Dict, List, Optional, Union

from taipy.core.common._taipy_logger import _TaipyLogger
from taipy.core.common.alias import CycleId, DataNodeId, JobId, PipelineId, ScenarioId, TaskId
from taipy.core.config.config import Config
from taipy.core.config.pipeline_config import PipelineConfig
from taipy.core.config.scenario_config import ScenarioConfig
from taipy.core.cycle._cycle_manager_factory import _CycleManagerFactory
from taipy.core.cycle.cycle import Cycle
from taipy.core.data._data_manager_factory import _DataManagerFactory
from taipy.core.data.data_node import DataNode
from taipy.core.exceptions.exceptions import ModelNotFound
from taipy.core.job._job_manager_factory import _JobManagerFactory
from taipy.core.job.job import Job
from taipy.core.pipeline._pipeline_manager_factory import _PipelineManagerFactory
from taipy.core.pipeline.pipeline import Pipeline
from taipy.core.scenario._scenario_manager_factory import _ScenarioManagerFactory
from taipy.core.scenario.scenario import Scenario
from taipy.core.task._task_manager_factory import _TaskManagerFactory
from taipy.core.task.task import Task

__logger = _TaipyLogger._get_logger()


def set(entity: Union[DataNode, Task, Pipeline, Scenario, Cycle]):
    """Save or update an entity.

    Parameters:
        entity (Union[DataNode^, Task^, Job^, Pipeline^, Scenario^, Cycle^]): The
            entity to save.
    """
    if isinstance(entity, Cycle):
        return _CycleManagerFactory._build_manager()._set(entity)
    if isinstance(entity, Scenario):
        return _ScenarioManagerFactory._build_manager()._set(entity)
    if isinstance(entity, Pipeline):
        return _PipelineManagerFactory._build_manager()._set(entity)
    if isinstance(entity, Task):
        return _TaskManagerFactory._build_manager()._set(entity)
    if isinstance(entity, DataNode):
        return _DataManagerFactory._build_manager()._set(entity)


def submit(entity: Union[Scenario, Pipeline, Task], force: bool = False):
    """Submit an entity for execution.

    If the entity is a pipeline or a scenario, all the tasks of the entity are
    submitted for execution.

    Parameters:
        entity (Union[Scenario^, Pipeline^, Task^]): The entity to submit.
        force (bool): If True, the execution is forced even if the data nodes are in cache.
    """
    if isinstance(entity, Scenario):
        return _ScenarioManagerFactory._build_manager()._submit(entity, force=force)
    if isinstance(entity, Pipeline):
        return _PipelineManagerFactory._build_manager()._submit(entity, force=force)
    if isinstance(entity, Task):
        return _TaskManagerFactory._build_manager()._submit(entity, force=force)


def get(
    entity_id: Union[TaskId, DataNodeId, PipelineId, ScenarioId, JobId, CycleId]
) -> Union[Task, DataNode, Pipeline, Scenario, Job, Cycle]:
    """Get an entity from its identifier.

    Parameters:
        entity_id (Union[TaskId^, DataNodeId^, PipelineId^, ScenarioId^]): The identifier
            of the entity to get.<br/>
            It must match the identifier pattern of one of the entities (`Task^`, `DataNode^`,
            `Pipeline^` or `Scenario^`).
    Returns:
        Union[Task^, DataNode^, Pipeline^, Scenario^, Job^, Cycle^]: The entity
        matching the corresponding identifier. None if no entity is found.
    Raises:
        ModelNotFound^: If _entity_id_ does not match a correct entity pattern.
    """
    if entity_id.startswith(_JobManagerFactory._build_manager()._ID_PREFIX):
        return _JobManagerFactory._build_manager()._get(JobId(entity_id))
    if entity_id.startswith(Cycle._ID_PREFIX):
        return _CycleManagerFactory._build_manager()._get(CycleId(entity_id))
    if entity_id.startswith(Scenario._ID_PREFIX):
        return _ScenarioManagerFactory._build_manager()._get(ScenarioId(entity_id))
    if entity_id.startswith(Pipeline._ID_PREFIX):
        return _PipelineManagerFactory._build_manager()._get(PipelineId(entity_id))
    if entity_id.startswith(Task._ID_PREFIX):
        return _TaskManagerFactory._build_manager()._get(TaskId(entity_id))
    if entity_id.startswith(DataNode._ID_PREFIX):
        return _DataManagerFactory._build_manager()._get(DataNodeId(entity_id))
    raise ModelNotFound("NOT_DETERMINED", entity_id)


def get_tasks() -> List[Task]:
    """Return the list of all existing tasks.

    Returns:
        List[Task^]: The list of tasks.
    """
    return _TaskManagerFactory._build_manager()._get_all()


def delete(entity_id: Union[TaskId, DataNodeId, PipelineId, ScenarioId, JobId, CycleId]):
    """Delete an entity and its nested entities.

    The given entity is deleted. The deletion is propagated to all nested entities that are
    not shared by another entity.

    - If a `CycleId^` is provided, the nested scenarios, pipelines, data nodes, and jobs are deleted.
    - If a `ScenarioId^` is provided, the nested pipelines, tasks, data nodes, and jobs are deleted.
    - If a `PipelineId^` is provided, the nested tasks, data nodes, and jobs are deleted.
    - If a `TaskId^` is provided, the nested data nodes, and jobs are deleted.

    Parameters:
        entity_id (Union[TaskId^, DataNodeId^, PipelineId^, ScenarioId^, JobId^, CycleId^]): The
            identifier of the entity to delete.
    Raises:
        ModelNotFound^: No entity corresponds to _entity_id_.
    """
    if entity_id.startswith(_JobManagerFactory._build_manager()._ID_PREFIX):
        job_manager = _JobManagerFactory._build_manager()
        return job_manager._delete(job_manager._get(JobId(entity_id)))  # type: ignore
    if entity_id.startswith(Cycle._ID_PREFIX):
        return _CycleManagerFactory._build_manager()._hard_delete(CycleId(entity_id))
    if entity_id.startswith(Scenario._ID_PREFIX):
        return _ScenarioManagerFactory._build_manager()._hard_delete(ScenarioId(entity_id))
    if entity_id.startswith(Pipeline._ID_PREFIX):
        return _PipelineManagerFactory._build_manager()._hard_delete(PipelineId(entity_id))
    if entity_id.startswith(Task._ID_PREFIX):
        return _TaskManagerFactory._build_manager()._hard_delete(TaskId(entity_id))
    if entity_id.startswith(DataNode._ID_PREFIX):
        return _DataManagerFactory._build_manager()._delete(DataNodeId(entity_id))
    raise ModelNotFound("NOT_DETERMINED", entity_id)


def get_scenarios(cycle: Optional[Cycle] = None, tag: Optional[str] = None) -> List[Scenario]:
    """Return the list of all existing scenarios filtered by a cycle or a tag.

    If both _cycle_ and _tag_ are provided, the returned list contains scenarios
    that belong to _cycle_ **and** that hold the tag _tag_.

    Parameters:
         cycle (Optional[Cycle^]): Cycle of the scenarios to return.
         tag (Optional[str]): Tag of the scenarios to return.
    Returns:
        List[Scenario^]: The list of scenarios filtered by cycle or tag.
    """
    if not cycle and not tag:
        return _ScenarioManagerFactory._build_manager()._get_all()
    if cycle and not tag:
        return _ScenarioManagerFactory._build_manager()._get_all_by_cycle(cycle)
    if not cycle and tag:
        return _ScenarioManagerFactory._build_manager()._get_all_by_tag(tag)
    if cycle and tag:
        cycles_scenarios = _ScenarioManagerFactory._build_manager()()._get_all_by_cycle(cycle)
        return [scenario for scenario in cycles_scenarios if scenario.has_tag(tag)]
    return []


def get_primary(cycle: Cycle) -> Optional[Scenario]:
    """Return the primary scenario of a cycle.

    Parameters:
         cycle (Cycle^): The cycle of the primary scenario to return.
    Returns:
        Optional[Scenario^]: The primary scenario of the cycle _cycle_.
            If the cycle has no primary scenario, this method returns None.
    """
    return _ScenarioManagerFactory._build_manager()._get_primary(cycle)


def get_primary_scenarios() -> List[Scenario]:
    """Return the list of all primary scenarios.

    Returns:
        List[Scenario^]: The list of all primary scenarios.
    """
    return _ScenarioManagerFactory._build_manager()._get_primary_scenarios()


def set_primary(scenario: Scenario):
    """Promote a scenario as the primary scenario of its cycle.

    If the cycle of _scenario_ already has a primary scenario, it is demoted and
    is no longer the primary scenario for its cycle.

    Parameters:
        scenario (Scenario^): The scenario to promote as _primary_.
    """
    return _ScenarioManagerFactory._build_manager()._set_primary(scenario)


def tag(scenario: Scenario, tag: str):
    """Add a tag to a scenario.

    If the _scenario_'s cycle already has another scenario tagged with _tag_, then this other
    scenario is untagged.

    Parameters:
        scenario (Scenario^): The scenario to tag.
        tag (str): The tag to apply to the scenario.
    """
    return _ScenarioManagerFactory._build_manager()._tag(scenario, tag)


def untag(scenario: Scenario, tag: str):
    """Remove a tag from a scenario.

    Parameters:
        scenario (Scenario^): The scenario to remove the tag from.
        tag (str): The _tag_ to remove from _scenario_.
    """
    return _ScenarioManagerFactory._build_manager()._untag(scenario, tag)


def compare_scenarios(*scenarios: Scenario, data_node_config_id: Optional[str] = None) -> Dict[str, Any]:
    """Compare the data nodes of several scenarios.

    You can specify which data node config identifier should the comparison be performed
    on.

    Parameters:
        *scenarios (*Scenario^): The list of the scenarios to compare.
        data_node_config_id (Optional[str]): Config identifier of the DataNode to compare
            scenarios.<br/>
            if _datanode_config_id_ is None, the scenarios are compared based on all the defined
            comparators.
    Returns:
        Dict[str, Any]: The comparison results. The key is the data node config identifier
            that is compared.
    Raises:
        InsufficientScenarioToCompare^: Only one or no scenario for comparison is provided.
        NonExistingComparator^: The scenario comparator does not exist.
        DifferentScenarioConfigs^: _scenarios_ do not share the same scenario config.
        NonExistingScenarioConfig^: The scenario config of the provided scenarios could not
            be found.
    """
    return _ScenarioManagerFactory._build_manager()._compare(*scenarios, data_node_config_id=data_node_config_id)


def subscribe_scenario(
    callback: Callable[[Scenario, Job], None],
    params: Optional[List[str]] = None,
    scenario: Optional[Scenario] = None,
):
    """Subscribe a function to be called on job status change.

    The subscription is applied to all jobs created for the execution of _scenario_.
    If no scenario is provided, the subscription applies to all scenarios.

    Parameters:
        callback (Callable[[Scenario^, Job^], None]): The function to be called on
            status change.
<<<<<<< HEAD
        params (Optional[List[str]]): The parameters to be passed to the _callback_.
=======
        params (Optional[List[Any]]): The parameters to be passed to the _callback_.
>>>>>>> b9485119
        scenario (Optional[Scenario^]): The scenario that subscribes to _callback_.
            If None, the subscription is registered for all scenarios.
    Note:
        Notifications are applied only for jobs created **after** this subscription.
    """
    params = [] if params is None else params
    return _ScenarioManagerFactory._build_manager()._subscribe(callback, params, scenario)


def unsubscribe_scenario(
    callback: Callable[[Scenario, Job], None], params: Optional[List[Any]] = None, scenario: Optional[Scenario] = None
):
    """Unsubscribe a function that is called when the status of a `Job^` changes.

    If _scenario_ is not provided, the subscription is removed for all scenarios.

    Parameters:
        callback (Callable[[Scenario^, Job^], None]): The function to unsubscribe to.
        params (Optional[List[Any]]): The parameters to be passed to the _callback_.
        scenario (Optional[Scenario^]): The scenario to unsubscribe to. If None, all scenarios
            unsubscribe to _callback_.
    Note:
        The function will continue to be called for ongoing jobs.
    """
    return _ScenarioManagerFactory._build_manager()._unsubscribe(callback, params, scenario)


def subscribe_pipeline(
    callback: Callable[[Pipeline, Job], None], params: Optional[List[str]] = None, pipeline: Optional[Pipeline] = None
):
    """Subscribe a function to be called on job status change.

    The subscription is applied to all jobs created for the execution of _pipeline_.

    Parameters:
        callback (Callable[[Pipeline^, Job^], None]): The callable function to be called on
            status change.
        params (Optional[List[str]]): The parameters to be passed to the _callback_.
        pipeline (Optional[Pipeline^]): The pipeline to subscribe on. If None, the subscription
            is actived for all pipelines.
    Note:
        Notifications are applied only for jobs created **after** this subscription.
    """
    return _PipelineManagerFactory._build_manager()._subscribe(callback, params, pipeline)


def unsubscribe_pipeline(
    callback: Callable[[Pipeline, Job], None], params: Optional[List[str]] = None, pipeline: Optional[Pipeline] = None
):
    """Unsubscribe a function that is called when the status of a Job changes.

    Parameters:
        callback (Callable[[Pipeline^, Job^], None]): The callable function to be called on
            status change.
        params (Optional[List[str]]): The parameters to be passed to the _callback_.
        pipeline (Optional[Pipeline^]): The pipeline to unsubscribe to. If None, all pipelines
            unsubscribe to _callback_.
    Note:
        The function will continue to be called for ongoing jobs.
    """
    return _PipelineManagerFactory._build_manager()._unsubscribe(callback, params, pipeline)


def get_pipelines() -> List[Pipeline]:
    """Return all existing pipelines.

    Returns:
        List[Pipeline^]: The list of all pipelines.
    """
    return _PipelineManagerFactory._build_manager()._get_all()


def get_jobs() -> List[Job]:
    """Return all the existing jobs.

    Returns:
        List[Job^]: The list of all jobs.
    """
    return _JobManagerFactory._build_manager()._get_all()


def delete_job(job: Job, force=False):
    """Delete a job.

    Parameters:
        job (Job^): The job to delete.
        force (Optional[bool]): If True, forces the deletion of _job_, even if it is not
            completed yet.
    Raises:
        JobNotDeletedException^: If the job is not finished.
    """
    return _JobManagerFactory._build_manager()._delete(job, force)


def delete_jobs():
    """Delete all jobs."""
    return _JobManagerFactory._build_manager()._delete_all()


def get_latest_job(task: Task) -> Optional[Job]:
    """Return the latest job of a task.

    Parameters:
        task (Task^): The task to retrieve the latest job from.
    Returns:
        Optional[Job^]: The latest job created from _task_. This is None if no job has been
            created from _task_.
    """
    return _JobManagerFactory._build_manager()._get_latest(task)


def get_data_nodes() -> List[DataNode]:
    """Return all the existing data nodes.

    Returns:
        List[DataNode^]: The list of all data nodes.
    """
    return _DataManagerFactory._build_manager()._get_all()


def get_cycles() -> List[Cycle]:
    """Return the list of all existing cycles.

    Returns:
        List[Cycle^]: The list of all cycles.
    """
    return _CycleManagerFactory._build_manager()._get_all()


def create_scenario(
    config: ScenarioConfig,
    creation_date: Optional[datetime] = None,
    name: Optional[str] = None,
) -> Scenario:
    """Create and return a new scenario from a scenario configuration.

    If the scenario belongs to a work cycle, a cycle (corresponding to the _creation_date_
    and the configuration frequency attribute) is created if it does not exist yet.

    Parameters:
        config (ScenarioConfig^): The scenario configuration.
        creation_date (Optional[datetime.datetime]): The creation date of the scenario.
            If None, the current date time is used.
        name (Optional[str]): The displayable name of the scenario.
    Returns:
        Scenario^: The new scenario.
    """
    return _ScenarioManagerFactory._build_manager()._create(config, creation_date, name)


def create_pipeline(config: PipelineConfig) -> Pipeline:
    """Create and return a new pipeline from a pipeline configuration.

    Parameters:
        config (PipelineConfig^): The pipeline configuration.
    Returns:
        Pipeline^: The new pipeline.
    """
    return _PipelineManagerFactory._build_manager()._get_or_create(config)


def clean_all_entities() -> bool:
    """Delete all entities from the Taipy data folder.

    !!! important
        Invoking this function is only recommended for development purposes.

    Returns:
        bool: True if the operation succeeded, False otherwise.
    """
    if not Config.global_config.clean_entities_enabled:
        __logger.warning("Please set 'clean_entities_enabled' to True to clean all entities.")
        return False

    _DataManagerFactory._build_manager()._delete_all()
    _TaskManagerFactory._build_manager()._delete_all()
    _PipelineManagerFactory._build_manager()._delete_all()
    _ScenarioManagerFactory._build_manager()._delete_all()
    _CycleManagerFactory._build_manager()._delete_all()
    _JobManagerFactory._build_manager()._delete_all()
    return True<|MERGE_RESOLUTION|>--- conflicted
+++ resolved
@@ -251,7 +251,7 @@
 
 def subscribe_scenario(
     callback: Callable[[Scenario, Job], None],
-    params: Optional[List[str]] = None,
+    params: Optional[List[Any]] = None,
     scenario: Optional[Scenario] = None,
 ):
     """Subscribe a function to be called on job status change.
@@ -262,11 +262,7 @@
     Parameters:
         callback (Callable[[Scenario^, Job^], None]): The function to be called on
             status change.
-<<<<<<< HEAD
-        params (Optional[List[str]]): The parameters to be passed to the _callback_.
-=======
         params (Optional[List[Any]]): The parameters to be passed to the _callback_.
->>>>>>> b9485119
         scenario (Optional[Scenario^]): The scenario that subscribes to _callback_.
             If None, the subscription is registered for all scenarios.
     Note:
@@ -295,7 +291,7 @@
 
 
 def subscribe_pipeline(
-    callback: Callable[[Pipeline, Job], None], params: Optional[List[str]] = None, pipeline: Optional[Pipeline] = None
+    callback: Callable[[Pipeline, Job], None], params: Optional[List[Any]] = None, pipeline: Optional[Pipeline] = None
 ):
     """Subscribe a function to be called on job status change.
 
@@ -304,9 +300,9 @@
     Parameters:
         callback (Callable[[Pipeline^, Job^], None]): The callable function to be called on
             status change.
-        params (Optional[List[str]]): The parameters to be passed to the _callback_.
+        params (Optional[List[Any]]): The parameters to be passed to the _callback_.
         pipeline (Optional[Pipeline^]): The pipeline to subscribe on. If None, the subscription
-            is actived for all pipelines.
+            is registered for all pipelines.
     Note:
         Notifications are applied only for jobs created **after** this subscription.
     """
@@ -314,14 +310,14 @@
 
 
 def unsubscribe_pipeline(
-    callback: Callable[[Pipeline, Job], None], params: Optional[List[str]] = None, pipeline: Optional[Pipeline] = None
+    callback: Callable[[Pipeline, Job], None], params: Optional[List[Any]] = None, pipeline: Optional[Pipeline] = None
 ):
     """Unsubscribe a function that is called when the status of a Job changes.
 
     Parameters:
         callback (Callable[[Pipeline^, Job^], None]): The callable function to be called on
             status change.
-        params (Optional[List[str]]): The parameters to be passed to the _callback_.
+        params (Optional[List[Any]]): The parameters to be passed to the _callback_.
         pipeline (Optional[Pipeline^]): The pipeline to unsubscribe to. If None, all pipelines
             unsubscribe to _callback_.
     Note:
