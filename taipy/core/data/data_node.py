--- conflicted
+++ resolved
@@ -58,11 +58,8 @@
 
     ID_PREFIX = "DATANODE"
     __ID_SEPARATOR = "_"
-<<<<<<< HEAD
     __logger = TaipyLogger.get_logger()
-=======
     REQUIRED_PROPERTIES: List[str] = []
->>>>>>> 05d6cf56
 
     def __init__(
         self,
