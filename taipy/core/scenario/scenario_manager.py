import datetime
from functools import partial
from typing import Callable, List, Optional, Union

from taipy.core.common.alias import ScenarioId
from taipy.core.common.logger import TaipyLogger
from taipy.core.config.config import Config
from taipy.core.config.scenario_config import ScenarioConfig
from taipy.core.cycle.cycle import Cycle
from taipy.core.cycle.cycle_manager import CycleManager
from taipy.core.exceptions.repository import ModelNotFound
from taipy.core.exceptions.scenario import (
    DeletingMasterScenario,
    DifferentScenarioConfigs,
    DoesNotBelongToACycle,
    InsufficientScenarioToCompare,
    NonExistingComparator,
    NonExistingScenario,
    NonExistingScenarioConfig,
    UnauthorizedTagError,
)
from taipy.core.job.job import Job
from taipy.core.pipeline.pipeline_manager import PipelineManager
from taipy.core.scenario.scenario import Scenario
from taipy.core.scenario.scenario_repository import ScenarioRepository


class ScenarioManager:
    """
    Scenario Manager is responsible for all managing scenario related capabilities. In particular, it is exposing
    methods for creating, storing, updating, retrieving, deleting, submitting scenarios.
    """

    AUTHORIZED_TAGS_KEY = "authorized_tags"
    repository = ScenarioRepository()
    __logger = TaipyLogger.get_logger()

    @classmethod
    def subscribe(cls, callback: Callable[[Scenario, Job], None], scenario: Optional[Scenario] = None):
        """
        Subscribes a function to be called each time one of the provided scenario jobs changes status.
        If scenario is not passed, the subscription is added to all scenarios.

        Note:
            Notification will be available only for jobs created after this subscription.
        """
        if scenario is None:
            scenarios = cls.get_all()
            for scn in scenarios:
                cls.__add_subscriber(callback, scn)
            return

        cls.__add_subscriber(callback, scenario)

    @classmethod
    def unsubscribe(cls, callback: Callable[[Scenario, Job], None], scenario: Optional[Scenario] = None):
        """
        Unsubscribes a function that is called when the status of a Job changes.
        If scenario is not passed, the subscription is removed to all scenarios.

        Note:
            The function will continue to be called for ongoing jobs.
        """
        if scenario is None:
            scenarios = cls.get_all()
            for scn in scenarios:
                cls.__remove_subscriber(callback, scn)
            return

        cls.__remove_subscriber(callback, scenario)

    @classmethod
    def __add_subscriber(cls, callback, scenario):
        scenario.add_subscriber(callback)
        cls.set(scenario)

    @classmethod
    def __remove_subscriber(cls, callback, scenario):
        scenario.remove_subscriber(callback)
        cls.set(scenario)

    @classmethod
    def delete_all(cls):
        """Deletes all scenarios."""
        cls.repository.delete_all()

    @classmethod
    def create(
        cls,
        config: ScenarioConfig,
        creation_date: datetime.datetime = None,
        display_name: str = None,
    ) -> Scenario:
        """
        Creates and returns a new scenario from the scenario configuration provided as parameter.

        If the scenario belongs to a work cycle, the cycle (corresponding to the creation_date and the configuration
        frequency attribute) is created if it does not exist yet.

        Parameters:
            config (ScenarioConfig) : Scenario configuration object.
            creation_date (Optional[datetime.datetime]) : Creation date of the scenario. Current date time is used as
                default value.
            display_name (Optional[str]) : Display name of the scenario.
        """
        scenario_id = Scenario.new_id(config.name)
        pipelines = [PipelineManager.get_or_create(p_config, scenario_id) for p_config in config.pipelines_configs]
        cycle = CycleManager.get_or_create(config.frequency, creation_date) if config.frequency else None
        is_master_scenario = len(cls.get_all_by_cycle(cycle)) == 0 if cycle else False
        props = config.properties.copy()
        if display_name:
            props["display_name"] = display_name
        scenario = Scenario(
            config.name,
            pipelines,
            props,
            scenario_id,
            creation_date,
            is_master=is_master_scenario,
            cycle=cycle,
        )
        cls.set(scenario)
        return scenario

    @classmethod
    def set(cls, scenario: Scenario):
        """
        Saves or Updates the scenario given as parameter.

        Parameters:
            scenario (Scenario) : Scenario to save or update.
        """
        cls.repository.save(scenario)

    @classmethod
    def get(cls, scenario: Union[Scenario, ScenarioId], default=None) -> Scenario:
        """
        Returns the scenario corresponding to the scenario or the identifier given as parameter.

        Parameters:
            scenario (Union[Scenario, ScenarioId]) : scenario to get.
            default: Default value to return if scenario is not found. None is returned if no default value is provided.
        """
        scenario_id = scenario.id if isinstance(scenario, Scenario) else scenario
        try:
            return cls.repository.load(scenario_id)
        except ModelNotFound:
            cls.__logger.warning(f"Scenario entity: {scenario_id} does not exist.")
            return default

    @classmethod
    def get_all(cls) -> List[Scenario]:
        """
        Returns the list of all existing scenarios.
        """
        return cls.repository.load_all()

    @classmethod
    def submit(cls, scenario: Union[Scenario, ScenarioId], force: bool = False):
        """
        Submits the scenario corresponding to the scenario of the identifier given as parameter for execution.

        All the tasks of scenario will be submitted for execution.

        Parameters:
            scenario (Union[Scenario, ScenarioId]) : the scenario or its identifier to submit.
            force: Boolean to enforce re execution of the tasks whatever the cache data nodes.

        Raises:
            NonExistingScenario : No scenario is found with the given identifier.
        """
        scenario_id = scenario.id if isinstance(scenario, Scenario) else scenario
        scenario = cls.get(scenario_id)
        if scenario is None:
            raise NonExistingScenario(scenario_id)
        callbacks = cls.__get_status_notifier_callbacks(scenario)
        for pipeline in scenario.pipelines.values():
            PipelineManager.submit(pipeline, callbacks=callbacks, force=force)

    @classmethod
    def __get_status_notifier_callbacks(cls, scenario: Scenario) -> List:
        return [partial(c, scenario) for c in scenario.subscribers]

    @classmethod
    def get_master(cls, cycle: Cycle) -> Optional[Scenario]:
        """
        Returns the master scenario of the cycle given as parameter. None if the cycle has no master scenario.

        Parameters:
             cycle (Cycle) : cycle of the master scenario to return.
        """
        scenarios = cls.get_all_by_cycle(cycle)
        for scenario in scenarios:
            if scenario.is_master:
                return scenario
        return None

    @classmethod
    def get_by_tag(cls, cycle: Cycle, tag: str) -> Optional[Scenario]:
        """
        Returns the scenario of the `cycle` given as parameter that is tagged by `tag` given as parameter.
        None if the cycle has no scenario tagged by `tag`.

        Parameters:
             cycle (Cycle) : cycle of the scenario to return.
             tag (str) : tag of the scenario to return.
        """
        scenarios = cls.get_all_by_cycle(cycle)
        for scenario in scenarios:
            if scenario.has_tag(tag):
                return scenario
        return None

    @classmethod
    def get_all_by_tag(cls, tag: str) -> List[Scenario]:
        """
        Returns the list of all existing scenarios tagged by `tag` given as parameter.

        Parameters:
             tag (str) : Tag of the scenarios to return.
        """
        scenarios = []
        for scenario in cls.get_all():
            if scenario.has_tag(tag):
                scenarios.append(scenario)
        return scenarios

    @classmethod
    def get_all_by_cycle(cls, cycle: Cycle) -> List[Scenario]:
        """
        Returns the list of all existing scenarios that belong to the cycle given as parameter.

        Parameters:
             cycle (Cycle) : Cycle of the scenarios to return.
        """
        scenarios = []
        for scenario in cls.get_all():
            if scenario.cycle and scenario.cycle == cycle:
                scenarios.append(scenario)
        return scenarios

    @classmethod
    def get_all_masters(cls) -> List[Scenario]:
        """Returns the list of all master scenarios."""
        master_scenarios = []
        for scenario in cls.get_all():
            if scenario.is_master:
                master_scenarios.append(scenario)
        return master_scenarios

    @classmethod
    def set_master(cls, scenario: Scenario):
        """
        Promotes scenario given as parameter as master scenario of its cycle. If the cycle already had a master scenario
        it will be demoted, and it will no longer be master for the cycle.

        Parameters:
            scenario (Scenario) : scenario to promote as master.
        """
        if scenario.cycle:
            master_scenario = cls.get_master(scenario.cycle)
            if master_scenario:
                master_scenario._master_scenario = False
                cls.set(master_scenario)
            scenario._master_scenario = True
            cls.set(scenario)
        else:
            raise DoesNotBelongToACycle

    @classmethod
    def tag(cls, scenario: Scenario, tag: str):
        """
        Adds `tag` given as parameter to `scenario` given as parameter. If the scenario's cycle already have
        another scenario tagged by `tag` the other scenario will be untagged.

        Parameters:
            scenario (Scenario) : scenario to tag.
            tag (str) : Tag of the scenario to tag.
        """
        tags = scenario.properties.get(cls.AUTHORIZED_TAGS_KEY, set())
        if len(tags) > 0 and tag not in tags:
            raise UnauthorizedTagError(f"Tag `{tag}` not authorized by scenario configuration `{scenario.config_name}`")
        if scenario.cycle:
            old_tagged_scenario = cls.get_by_tag(scenario.cycle, tag)
            if old_tagged_scenario:
                old_tagged_scenario.remove_tag(tag)
                cls.set(old_tagged_scenario)
        scenario.add_tag(tag)
        cls.set(scenario)

    @classmethod
    def untag(cls, scenario: Scenario, tag: str):
        """
        Removes `tag` given as parameter from `scenario` given as parameter.

        Parameters:
            scenario (Scenario) : scenario to untag.
            tag (str) : Tag to remove from scenario.
        """
        scenario.remove_tag(tag)
        cls.set(scenario)

    @classmethod
    def delete(cls, scenario_id: ScenarioId):
        """
        Deletes the scenario given as parameter.

        Parameters:
            scenario_id (ScenarioId) : identifier of the scenario to delete.
        Raises:
            DeletingMasterScenario : scenario_id corresponds to a master Scenario. It cannot be deleted.
            ModelNotFound : No scenario corresponds to scenario_id.
        """
        if cls.get(scenario_id).is_master:
            raise DeletingMasterScenario
        cls.repository.delete(scenario_id)

    @classmethod
    def compare(cls, *scenarios: Scenario, data_node_config_name: str = None):
        """
        Compares the data nodes of given scenarios with known datanode config name.

        Parameters:
            scenarios (Scenario) : Scenario objects to compare
            data_node_config_name (Optional[str]) : config name of the DataNode to compare scenarios, if no
                data_node_config_name is provided, the scenarios will be compared based on all the previously
                defined comparators.
        Raises:
            InsufficientScenarioToCompare: Provided only one or no scenario for comparison
            NonExistingComparator: The provided comparator does not exist
            DifferentScenarioConfigs: The provided scenarios do not share the same scenario_config
            NonExistingScenarioConfig: Cannot find the shared scenario config of the provided scenarios
        """

        if len(scenarios) < 2:
            raise InsufficientScenarioToCompare

        if not all([scenarios[0].config_name == scenario.config_name for scenario in scenarios]):
            raise DifferentScenarioConfigs

<<<<<<< HEAD
        if scenario_config := Config.scenarios.get(scenarios[0].config_name, None):
=======
        if scenario_config := ScenarioManager.__get_config(scenarios[0]):
>>>>>>> 9499eab5
            results = {}
            if data_node_config_name:
                if data_node_config_name in scenario_config.comparators.keys():
                    dn_comparators = {data_node_config_name: scenario_config.comparators[data_node_config_name]}
                else:
                    raise NonExistingComparator
            else:
                dn_comparators = scenario_config.comparators

            for data_node_config_name, comparators in dn_comparators.items():
                data_nodes = [scenario.__getattr__(data_node_config_name).read() for scenario in scenarios]
                results[data_node_config_name] = {
                    comparator.__name__: comparator(*data_nodes) for comparator in comparators
                }

            return results

        else:
            raise NonExistingScenarioConfig(scenarios[0].config_name)

    @staticmethod
    def __get_config(scenario: Scenario):
        return Config.scenarios().get(scenario.config_name, None)

    @classmethod
    def hard_delete(cls, scenario_id: ScenarioId):
        """
        Deletes the scenario given as parameter and the nested pipelines, tasks, data nodes, and jobs.

        Deletes the scenario given as parameter and propagate the hard deletion. The hard delete is propagated to a
        nested pipeline if the pipeline is not shared by another scenario.

        Parameters:
        scenario_id (ScenarioId) : identifier of the scenario to hard delete.

        Raises:
        ModelNotFound error if no scenario corresponds to scenario_id.
        """
        scenario = cls.get(scenario_id)
        if scenario.is_master:
            raise DeletingMasterScenario
        else:
            for pipeline in scenario.pipelines.values():
                if pipeline.parent_id == scenario.id or pipeline.parent_id == pipeline.id:
                    PipelineManager.hard_delete(pipeline.id, scenario.id)
            cls.repository.delete(scenario_id)<|MERGE_RESOLUTION|>--- conflicted
+++ resolved
@@ -338,11 +338,7 @@
         if not all([scenarios[0].config_name == scenario.config_name for scenario in scenarios]):
             raise DifferentScenarioConfigs
 
-<<<<<<< HEAD
-        if scenario_config := Config.scenarios.get(scenarios[0].config_name, None):
-=======
         if scenario_config := ScenarioManager.__get_config(scenarios[0]):
->>>>>>> 9499eab5
             results = {}
             if data_node_config_name:
                 if data_node_config_name in scenario_config.comparators.keys():
@@ -365,7 +361,7 @@
 
     @staticmethod
     def __get_config(scenario: Scenario):
-        return Config.scenarios().get(scenario.config_name, None)
+        return Config.scenarios.get(scenario.config_name, None)
 
     @classmethod
     def hard_delete(cls, scenario_id: ScenarioId):
