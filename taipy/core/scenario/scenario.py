--- conflicted
+++ resolved
@@ -22,10 +22,11 @@
 from taipy.core.common._validate_id import _validate_id
 from taipy.core.common.alias import PipelineId, ScenarioId
 from taipy.core.config._config_template_handler import _ConfigTemplateHandler as _tpl
+from taipy.core.pipeline._pipeline_manager_factory import _PipelineManagerFactory
+
 from taipy.core.cycle.cycle import Cycle
 from taipy.core.exceptions.exceptions import NonExistingPipeline
 from taipy.core.job.job import Job
-from taipy.core.pipeline._pipeline_manager_factory import _PipelineManagerFactory
 from taipy.core.pipeline.pipeline import Pipeline
 
 
@@ -170,7 +171,6 @@
         protected_attribute_name = _validate_id(attribute_name)
         if protected_attribute_name in self._properties:
             return _tpl._replace_templates(self._properties[protected_attribute_name])
-<<<<<<< HEAD
         pipelines = self.pipelines
         if protected_attribute_name in pipelines:
             return pipelines[protected_attribute_name]
@@ -179,15 +179,6 @@
             if protected_attribute_name in tasks:
                 return tasks[protected_attribute_name]
             for task in tasks.values():
-=======
-        pipelines = self.__get_pipelines()
-        if protected_attribute_name in pipelines:
-            return self.pipelines[protected_attribute_name]
-        for pipeline in pipelines.values():
-            if protected_attribute_name in pipeline.tasks:
-                return pipeline.tasks[protected_attribute_name]
-            for task in pipeline.tasks.values():
->>>>>>> 14000167
                 if protected_attribute_name in task.input:
                     return task.input[protected_attribute_name]
                 if protected_attribute_name in task.output:
