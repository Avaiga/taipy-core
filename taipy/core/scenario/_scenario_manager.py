# Copyright 2022 Avaiga Private Limited
#
# Licensed under the Apache License, Version 2.0 (the "License"); you may not use this file except in compliance with
# the License. You may obtain a copy of the License at
#
#        http://www.apache.org/licenses/LICENSE-2.0
#
# Unless required by applicable law or agreed to in writing, software distributed under the License is distributed on
# an "AS IS" BASIS, WITHOUT WARRANTIES OR CONDITIONS OF ANY KIND, either express or implied. See the License for the
# specific language governing permissions and limitations under the License.

import datetime
from functools import partial
from typing import Any, Callable, List, Optional, Union

from taipy.core._manager._manager import _Manager
from taipy.core.common._entity_ids import _EntityIds
from taipy.core.common.alias import ScenarioId
from taipy.core.config.config import Config
from taipy.core.config.scenario_config import ScenarioConfig
from taipy.core.cycle._cycle_manager_factory import _CycleManagerFactory
from taipy.core.cycle.cycle import Cycle
from taipy.core.exceptions.exceptions import (
    DeletingPrimaryScenario,
    DifferentScenarioConfigs,
    DoesNotBelongToACycle,
    InsufficientScenarioToCompare,
    NonExistingComparator,
    NonExistingScenario,
    NonExistingScenarioConfig,
    UnauthorizedTagError,
)
from taipy.core.job._job_manager_factory import _JobManagerFactory
from taipy.core.job.job import Job
from taipy.core.pipeline._pipeline_manager_factory import _PipelineManagerFactory
from taipy.core.scenario._scenario_repository import _ScenarioRepository
from taipy.core.scenario.scenario import Scenario


class _ScenarioManager(_Manager[Scenario]):

    _AUTHORIZED_TAGS_KEY = "authorized_tags"
    _repository = _ScenarioRepository()
    _ENTITY_NAME = Scenario.__name__

    @classmethod
    def _subscribe(
        cls,
        callback: Callable[[Scenario, Job], None],
<<<<<<< HEAD
        params: Optional[List[str]] = None,
=======
        params: Optional[List[Any]] = None,
>>>>>>> b9485119
        scenario: Optional[Scenario] = None,
    ):
        if scenario is None:
            scenarios = cls._get_all()
            for scn in scenarios:
                cls.__add_subscriber(callback, params, scn)
            return

        cls.__add_subscriber(callback, params, scenario)

    @classmethod
    def _unsubscribe(
        cls,
        callback: Callable[[Scenario, Job], None],
<<<<<<< HEAD
=======
        params: Optional[List[Any]] = None,
>>>>>>> b9485119
        scenario: Optional[Scenario] = None,
    ):
        if scenario is None:
            scenarios = cls._get_all()
            for scn in scenarios:
                cls.__remove_subscriber(callback, params, scn)
            return

        cls.__remove_subscriber(callback, params, scenario)

    @classmethod
    def __add_subscriber(cls, callback, params, scenario):
        scenario._add_subscriber(callback, params)
        cls._set(scenario)

    @classmethod
    def __remove_subscriber(cls, callback, params, scenario):
        scenario._remove_subscriber(callback, params)
        cls._set(scenario)

    @classmethod
    def _create(
        cls,
        config: ScenarioConfig,
        creation_date: datetime.datetime = None,
        name: str = None,
    ) -> Scenario:
        scenario_id = Scenario._new_id(config.id)
        pipelines = [
            _PipelineManagerFactory._build_manager()._get_or_create(
                p_config, scenario_id
            )
            for p_config in config.pipeline_configs
        ]
        cycle = (
            _CycleManagerFactory._build_manager()._get_or_create(
                config.frequency, creation_date
            )
            if config.frequency
            else None
        )
        is_primary_scenario = len(cls._get_all_by_cycle(cycle)) == 0 if cycle else False
        props = config._properties.copy()
        if name:
            props["name"] = name
        scenario = Scenario(
            config.id,
            pipelines,  # type: ignore
            props,
            scenario_id,
            creation_date,
            is_primary=is_primary_scenario,
            cycle=cycle,
        )
        cls._set(scenario)
        return scenario

    @classmethod
    def _submit(cls, scenario: Union[Scenario, ScenarioId], force: bool = False):
        scenario_id = scenario.id if isinstance(scenario, Scenario) else scenario
        scenario = cls._get(scenario_id)
        if scenario is None:
            raise NonExistingScenario(scenario_id)
        callbacks = cls.__get_status_notifier_callbacks(scenario)
        for pipeline in scenario.pipelines.values():
            _PipelineManagerFactory._build_manager()._submit(
                pipeline, callbacks=callbacks, force=force
            )

    @classmethod
    def __get_status_notifier_callbacks(cls, scenario: Scenario) -> List:
<<<<<<< HEAD
        return [partial(c.callback, scenario) for c in scenario.subscribers]
=======
        return [partial(c.callback, *c.params, scenario) for c in scenario.subscribers]
>>>>>>> b9485119

    @classmethod
    def _get_primary(cls, cycle: Cycle) -> Optional[Scenario]:
        scenarios = cls._get_all_by_cycle(cycle)
        for scenario in scenarios:
            if scenario.is_primary:
                return scenario
        return None

    @classmethod
    def _get_by_tag(cls, cycle: Cycle, tag: str) -> Optional[Scenario]:
        scenarios = cls._get_all_by_cycle(cycle)
        for scenario in scenarios:
            if scenario.has_tag(tag):
                return scenario
        return None

    @classmethod
    def _get_all_by_tag(cls, tag: str) -> List[Scenario]:
        scenarios = []
        for scenario in cls._get_all():
            if scenario.has_tag(tag):
                scenarios.append(scenario)
        return scenarios

    @classmethod
    def _get_all_by_cycle(cls, cycle: Cycle) -> List[Scenario]:
        return cls._get_all_by(cycle.id)

    @classmethod
    def _get_primary_scenarios(cls) -> List[Scenario]:
        primary_scenarios = []
        for scenario in cls._get_all():
            if scenario.is_primary:
                primary_scenarios.append(scenario)
        return primary_scenarios

    @classmethod
    def _set_primary(cls, scenario: Scenario):
        if scenario.cycle:
            primary_scenario = cls._get_primary(scenario.cycle)
            if primary_scenario:
                primary_scenario._primary_scenario = False
                cls._set(primary_scenario)
            scenario._primary_scenario = True
            cls._set(scenario)
        else:
            raise DoesNotBelongToACycle

    @classmethod
    def _tag(cls, scenario: Scenario, tag: str):
        tags = scenario.properties.get(cls._AUTHORIZED_TAGS_KEY, set())
        if len(tags) > 0 and tag not in tags:
            raise UnauthorizedTagError(
                f"Tag `{tag}` not authorized by scenario configuration `{scenario.config_id}`"
            )
        if scenario.cycle:
            old_tagged_scenario = cls._get_by_tag(scenario.cycle, tag)
            if old_tagged_scenario:
                old_tagged_scenario.remove_tag(tag)
                cls._set(old_tagged_scenario)
        scenario._add_tag(tag)
        cls._set(scenario)

    @classmethod
    def _untag(cls, scenario: Scenario, tag: str):
        scenario._remove_tag(tag)
        cls._set(scenario)

    @classmethod
    def _delete(cls, scenario_id: ScenarioId):  # type: ignore
        if cls._get(scenario_id).is_primary:
            raise DeletingPrimaryScenario
        super()._delete(scenario_id)

    @classmethod
    def _compare(cls, *scenarios: Scenario, data_node_config_id: str = None):
        if len(scenarios) < 2:
            raise InsufficientScenarioToCompare

        if not all(
            [scenarios[0].config_id == scenario.config_id for scenario in scenarios]
        ):
            raise DifferentScenarioConfigs

        if scenario_config := _ScenarioManager.__get_config(scenarios[0]):
            results = {}
            if data_node_config_id:
                if data_node_config_id in scenario_config.comparators.keys():
                    dn_comparators = {
                        data_node_config_id: scenario_config.comparators[
                            data_node_config_id
                        ]
                    }
                else:
                    raise NonExistingComparator
            else:
                dn_comparators = scenario_config.comparators

            for data_node_config_id, comparators in dn_comparators.items():
                data_nodes = [
                    scenario.__getattr__(data_node_config_id).read()
                    for scenario in scenarios
                ]
                results[data_node_config_id] = {
                    comparator.__name__: comparator(*data_nodes)
                    for comparator in comparators
                }

            return results

        else:
            raise NonExistingScenarioConfig(scenarios[0].config_id)

    @staticmethod
    def __get_config(scenario: Scenario):
        return Config.scenarios.get(scenario.config_id, None)

    @classmethod
    def _hard_delete(cls, scenario_id: ScenarioId):
        scenario = cls._get(scenario_id)
        if scenario.is_primary:
            raise DeletingPrimaryScenario
        entity_ids_to_delete = cls._get_owned_entity_ids(scenario)
        entity_ids_to_delete.scenario_ids.add(scenario.id)
        cls._delete_entities_of_multiple_types(entity_ids_to_delete)

    @classmethod
    def _get_owned_entity_ids(cls, scenario: Scenario) -> _EntityIds:
        entity_ids = _EntityIds()

        for pipeline in scenario.pipelines.values():
            if pipeline.parent_id in (pipeline.id, scenario.id):
                entity_ids.pipeline_ids.add(pipeline.id)
            for task in pipeline.tasks.values():
                if task.parent_id in (pipeline.id, scenario.id):
                    entity_ids.task_ids.add(task.id)
                for data_node in task.data_nodes.values():
                    if data_node.parent_id in (pipeline.id, scenario.id):
                        entity_ids.data_node_ids.add(data_node.id)

        jobs = _JobManagerFactory._build_manager()._get_all()
        for job in jobs:
            if job.task.id in entity_ids.task_ids:
                entity_ids.job_ids.add(job.id)

        return entity_ids<|MERGE_RESOLUTION|>--- conflicted
+++ resolved
@@ -47,11 +47,7 @@
     def _subscribe(
         cls,
         callback: Callable[[Scenario, Job], None],
-<<<<<<< HEAD
-        params: Optional[List[str]] = None,
-=======
         params: Optional[List[Any]] = None,
->>>>>>> b9485119
         scenario: Optional[Scenario] = None,
     ):
         if scenario is None:
@@ -66,10 +62,7 @@
     def _unsubscribe(
         cls,
         callback: Callable[[Scenario, Job], None],
-<<<<<<< HEAD
-=======
         params: Optional[List[Any]] = None,
->>>>>>> b9485119
         scenario: Optional[Scenario] = None,
     ):
         if scenario is None:
@@ -99,15 +92,11 @@
     ) -> Scenario:
         scenario_id = Scenario._new_id(config.id)
         pipelines = [
-            _PipelineManagerFactory._build_manager()._get_or_create(
-                p_config, scenario_id
-            )
+            _PipelineManagerFactory._build_manager()._get_or_create(p_config, scenario_id)
             for p_config in config.pipeline_configs
         ]
         cycle = (
-            _CycleManagerFactory._build_manager()._get_or_create(
-                config.frequency, creation_date
-            )
+            _CycleManagerFactory._build_manager()._get_or_create(config.frequency, creation_date)
             if config.frequency
             else None
         )
@@ -135,17 +124,11 @@
             raise NonExistingScenario(scenario_id)
         callbacks = cls.__get_status_notifier_callbacks(scenario)
         for pipeline in scenario.pipelines.values():
-            _PipelineManagerFactory._build_manager()._submit(
-                pipeline, callbacks=callbacks, force=force
-            )
+            _PipelineManagerFactory._build_manager()._submit(pipeline, callbacks=callbacks, force=force)
 
     @classmethod
     def __get_status_notifier_callbacks(cls, scenario: Scenario) -> List:
-<<<<<<< HEAD
-        return [partial(c.callback, scenario) for c in scenario.subscribers]
-=======
         return [partial(c.callback, *c.params, scenario) for c in scenario.subscribers]
->>>>>>> b9485119
 
     @classmethod
     def _get_primary(cls, cycle: Cycle) -> Optional[Scenario]:
@@ -199,9 +182,7 @@
     def _tag(cls, scenario: Scenario, tag: str):
         tags = scenario.properties.get(cls._AUTHORIZED_TAGS_KEY, set())
         if len(tags) > 0 and tag not in tags:
-            raise UnauthorizedTagError(
-                f"Tag `{tag}` not authorized by scenario configuration `{scenario.config_id}`"
-            )
+            raise UnauthorizedTagError(f"Tag `{tag}` not authorized by scenario configuration `{scenario.config_id}`")
         if scenario.cycle:
             old_tagged_scenario = cls._get_by_tag(scenario.cycle, tag)
             if old_tagged_scenario:
@@ -226,33 +207,23 @@
         if len(scenarios) < 2:
             raise InsufficientScenarioToCompare
 
-        if not all(
-            [scenarios[0].config_id == scenario.config_id for scenario in scenarios]
-        ):
+        if not all([scenarios[0].config_id == scenario.config_id for scenario in scenarios]):
             raise DifferentScenarioConfigs
 
         if scenario_config := _ScenarioManager.__get_config(scenarios[0]):
             results = {}
             if data_node_config_id:
                 if data_node_config_id in scenario_config.comparators.keys():
-                    dn_comparators = {
-                        data_node_config_id: scenario_config.comparators[
-                            data_node_config_id
-                        ]
-                    }
+                    dn_comparators = {data_node_config_id: scenario_config.comparators[data_node_config_id]}
                 else:
                     raise NonExistingComparator
             else:
                 dn_comparators = scenario_config.comparators
 
             for data_node_config_id, comparators in dn_comparators.items():
-                data_nodes = [
-                    scenario.__getattr__(data_node_config_id).read()
-                    for scenario in scenarios
-                ]
+                data_nodes = [scenario.__getattr__(data_node_config_id).read() for scenario in scenarios]
                 results[data_node_config_id] = {
-                    comparator.__name__: comparator(*data_nodes)
-                    for comparator in comparators
+                    comparator.__name__: comparator(*data_nodes) for comparator in comparators
                 }
 
             return results
