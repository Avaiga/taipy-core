--- conflicted
+++ resolved
@@ -22,13 +22,8 @@
     def to_model(self, scenario: Scenario):
         return ScenarioModel(
             id=scenario.id,
-<<<<<<< HEAD
-            name=scenario._config_id,
+            config_id=scenario._config_id,
             pipelines=self.__to_pipeline_ids(scenario._pipelines.values()),
-=======
-            config_id=scenario.config_id,
-            pipelines=self.__to_pipeline_ids(scenario.pipelines.values()),
->>>>>>> 5b896595
             properties=scenario._properties.data,
             creation_date=scenario._creation_date.isoformat(),
             master_scenario=scenario._master_scenario,
