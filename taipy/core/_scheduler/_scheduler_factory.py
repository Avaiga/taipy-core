--- conflicted
+++ resolved
@@ -26,11 +26,7 @@
 
     @classmethod
     def _build_scheduler(cls) -> Type[_AbstractScheduler]:
-<<<<<<< HEAD
         if Config.job_config.is_standalone or Config.job_config.is_development:
-=======
-        if Config.job_config.is_standalone or Config.job_config.is_enterprise:
->>>>>>> 2ab05671
             if util.find_spec(cls._TAIPY_ENTERPRISE_MODULE) is not None:
                 scheduler = _load_fct(
                     cls._TAIPY_ENTERPRISE_CORE_MODULE,
