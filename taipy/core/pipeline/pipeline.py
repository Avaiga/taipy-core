from __future__ import annotations

import uuid
from typing import Any, Callable, Dict, List, Optional, Set

import networkx as nx

from taipy.core.common._properties import _Properties
from taipy.core.common._reload import reload, self_reload
from taipy.core.common._utils import _fcts_to_dict
from taipy.core.common._validate_id import _validate_id
from taipy.core.common.alias import PipelineId
from taipy.core.data.data_node import DataNode
<<<<<<< HEAD
from taipy.core.pipeline._pipeline_model import _PipelineModel
=======
from taipy.core.job.job import Job
from taipy.core.pipeline.pipeline_model import PipelineModel
>>>>>>> 68636e7b
from taipy.core.task.task import Task


class Pipeline:
    """
    A Pipeline entity that holds a list of tasks and additional arguments representing a set of data processing elements
    connected in series.

    Attributes:
        config_id (str): Identifier of the pipeline configuration. Must be a valid Python variable name.
        properties (dict):  List of additional arguments.
        tasks (List[Task]): List of tasks.
        pipeline_id (str): Unique identifier of this pipeline.
        parent_id (str):  Identifier of the parent (pipeline_id, scenario_id, cycle_id) or `None`.
    """

    ID_PREFIX = "PIPELINE"
    __SEPARATOR = "_"

    def __init__(
        self,
        config_id: str,
        properties: Dict[str, Any],
        tasks: List[Task],
        pipeline_id: PipelineId = None,
        parent_id: Optional[str] = None,
        subscribers: Set[Callable] = None,
    ):
        self.config_id = _validate_id(config_id)
        self.tasks = {task.config_id: task for task in tasks}
        self.id: PipelineId = pipeline_id or self.new_id(self.config_id)
        self.parent_id = parent_id
        self.is_consistent = self.__is_consistent()

        self._subscribers = subscribers or set()
        self._properties = _Properties(self, **properties)

    def __getstate__(self):
        return self.id

    def __setstate__(self, id):
        from taipy.core.pipeline._pipeline_manager import _PipelineManager

        p = _PipelineManager._get(id)
        self.__dict__ = p.__dict__

    @property  # type: ignore
    @self_reload("pipeline")
    def subscribers(self):
        return self._subscribers

    @property  # type: ignore
    def properties(self):
        self._properties = reload("pipeline", self)._properties
        return self._properties

    def __eq__(self, other):
        return self.id == other.id

    @staticmethod
    def new_id(config_id: str) -> PipelineId:
        return PipelineId(Pipeline.__SEPARATOR.join([Pipeline.ID_PREFIX, _validate_id(config_id), str(uuid.uuid4())]))

    def __getattr__(self, attribute_name):
        protected_attribute_name = _validate_id(attribute_name)
        if protected_attribute_name in self.properties:
            return self.properties[protected_attribute_name]
        if protected_attribute_name in self.tasks:
            return self.tasks[protected_attribute_name]
        for task in self.tasks.values():
            if protected_attribute_name in task.input:
                return task.input[protected_attribute_name]
            if protected_attribute_name in task.output:
                return task.output[protected_attribute_name]
        raise AttributeError(f"{attribute_name} is not an attribute of pipeline {self.id}")

    def __is_consistent(self) -> bool:
        dag = self.__build_dag()
        if not nx.is_directed_acyclic_graph(dag):
            return False
        is_data_node = True
        for nodes in nx.topological_generations(dag):
            for node in nodes:
                if is_data_node and not isinstance(node, DataNode):
                    return False
                if not is_data_node and not isinstance(node, Task):
                    return False
            is_data_node = not is_data_node
        return True

    def __build_dag(self):
        graph = nx.DiGraph()
        for task in self.tasks.values():
            if has_input := task.input:
                for predecessor in task.input.values():
                    graph.add_edges_from([(predecessor, task)])
            if has_output := task.output:
                for successor in task.output.values():
                    graph.add_edges_from([(task, successor)])
            if not has_input and not has_output:
                graph.add_node(task)
        return graph

    def add_subscriber(self, callback: Callable):
        self._subscribers = reload("pipeline", self)._subscribers
        self._subscribers.add(callback)

    def remove_subscriber(self, callback: Callable):
        self._subscribers = reload("pipeline", self)._subscribers
        self._subscribers.remove(callback)

    def to_model(self) -> _PipelineModel:
        return _PipelineModel(
            self.id,
            self.parent_id,
            self.config_id,
            self._properties.data,
            [task.id for task in self.tasks.values()],
            _fcts_to_dict(list(self._subscribers)),
        )

    def get_sorted_tasks(self) -> List[List[Task]]:
        dag = self.__build_dag()
        return list(nodes for nodes in nx.topological_generations(dag) if (Task in (type(node) for node in nodes)))

    def subscribe(self, callback: Callable[[Pipeline, Job], None]):
        from taipy.core.pipeline.pipeline_manager import PipelineManager

        return PipelineManager.subscribe(callback, self)

    def unsubscribe(self, callback: Callable[[Pipeline, Job], None]):
        from taipy.core.pipeline.pipeline_manager import PipelineManager

        return PipelineManager.unsubscribe(callback, self)

    def submit(self, callbacks: Optional[List[Callable]] = None, force: bool = False):
        from taipy.core.pipeline.pipeline_manager import PipelineManager

        return PipelineManager.submit(self, callbacks, force)<|MERGE_RESOLUTION|>--- conflicted
+++ resolved
@@ -11,12 +11,8 @@
 from taipy.core.common._validate_id import _validate_id
 from taipy.core.common.alias import PipelineId
 from taipy.core.data.data_node import DataNode
-<<<<<<< HEAD
+from taipy.core.job.job import Job
 from taipy.core.pipeline._pipeline_model import _PipelineModel
-=======
-from taipy.core.job.job import Job
-from taipy.core.pipeline.pipeline_model import PipelineModel
->>>>>>> 68636e7b
 from taipy.core.task.task import Task
 
 
@@ -143,16 +139,16 @@
         return list(nodes for nodes in nx.topological_generations(dag) if (Task in (type(node) for node in nodes)))
 
     def subscribe(self, callback: Callable[[Pipeline, Job], None]):
-        from taipy.core.pipeline.pipeline_manager import PipelineManager
+        from taipy.core.pipeline._pipeline_manager import _PipelineManager
 
-        return PipelineManager.subscribe(callback, self)
+        return _PipelineManager._subscribe(callback, self)
 
     def unsubscribe(self, callback: Callable[[Pipeline, Job], None]):
-        from taipy.core.pipeline.pipeline_manager import PipelineManager
+        from taipy.core.pipeline._pipeline_manager import _PipelineManager
 
-        return PipelineManager.unsubscribe(callback, self)
+        return _PipelineManager._unsubscribe(callback, self)
 
     def submit(self, callbacks: Optional[List[Callable]] = None, force: bool = False):
-        from taipy.core.pipeline.pipeline_manager import PipelineManager
+        from taipy.core.pipeline._pipeline_manager import _PipelineManager
 
-        return PipelineManager.submit(self, callbacks, force)+        return _PipelineManager._submit(self, callbacks, force)