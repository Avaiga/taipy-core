--- conflicted
+++ resolved
@@ -49,22 +49,17 @@
         self,
         config_id: str,
         properties: Dict[str, Any],
-        tasks: Union[List[TaskId], List[Task], List[Union[TaskId, Task]]],
+        tasks: Union[List[TaskId], List[Task]],
         pipeline_id: PipelineId = None,
         parent_id: Optional[str] = None,
         subscribers: List[Callable] = None,
-        is_consistent=None
+        is_consistent=None,
     ):
         self.config_id = _validate_id(config_id)
         self.id: PipelineId = pipeline_id or self._new_id(self.config_id)
         self.parent_id = parent_id
-<<<<<<< HEAD
-        self._tasks = {task.config_id: task for task in tasks}
+        self._tasks = tasks
         self.is_consistent = is_consistent or self.__is_consistent()
-=======
-        self._tasks = tasks
-        self.is_consistent = self.__is_consistent()
->>>>>>> 14000167
 
         self._subscribers = _ListAttributes(self, subscribers or list())
         self._properties = _Properties(self, **properties)
@@ -85,7 +80,7 @@
 
     @tasks.setter  # type: ignore
     @_self_setter(_MANAGER_NAME)
-    def tasks(self, tasks: List[Union[TaskId, Task]]):
+    def tasks(self, tasks: Union[List[TaskId], List[Task]]):
         self._tasks = tasks
 
     @property  # type: ignore
