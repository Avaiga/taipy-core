--- conflicted
+++ resolved
@@ -11,15 +11,12 @@
 
 import pathlib
 from collections import defaultdict
-from typing import Dict
-
-from taipy.core.pipeline._pipeline_model import _PipelineModel
-from taipy.core.task._task_manager_factory import _TaskManagerFactory
 
 from taipy.core._repository import _FileSystemRepository
 from taipy.core.common import _utils
 from taipy.core.config.config import Config
 from taipy.core.exceptions.exceptions import NonExistingPipeline, NonExistingTask
+from taipy.core.pipeline._pipeline_model import _PipelineModel
 from taipy.core.pipeline.pipeline import Pipeline
 from taipy.core.task.task import Task
 
@@ -32,9 +29,7 @@
         datanode_task_edges = defaultdict(list)
         task_datanode_edges = defaultdict(list)
 
-        tasks = pipeline._get_tasks()
-
-        for task in tasks.values():
+        for task in pipeline._get_tasks().values():
             task_id = str(task.id)
             for predecessor in task.input.values():
                 datanode_task_edges[str(predecessor.id)].append(task_id)
@@ -58,10 +53,6 @@
                 model.id,
                 model.parent_id,
                 {_utils._load_fct(it["fct_module"], it["fct_name"]) for it in model.subscribers},  # type: ignore
-<<<<<<< HEAD
-=======
-                is_consistent=True,
->>>>>>> 59b38a32
             )
             return pipeline
         except NonExistingTask as err:
