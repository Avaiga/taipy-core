--- conflicted
+++ resolved
@@ -31,15 +31,7 @@
 
     _MODE_KEY = "mode"
     _DEFAULT_MODE = "standalone"
-<<<<<<< HEAD
     _DEVELOPMENT_MODE = "development"
-=======
-    _ENTERPRISE_MODE = "enterprise"
-
-    _MODE_TO_MODULE: Dict[str, str] = {
-        _ENTERPRISE_MODE: "taipy.enterprise.core.config",
-    }
->>>>>>> 2ab05671
 
     def __init__(self, mode: str = None, **properties):
         self.mode = mode or self._DEFAULT_MODE
@@ -93,19 +85,13 @@
 
     @property
     def is_standalone(self) -> bool:
-        """True if the config is set to standalone execution"""
+        """True if the config is set to standalone mode"""
         return self.mode == self._DEFAULT_MODE
 
     @property
-<<<<<<< HEAD
     def is_development(self) -> bool:
-        """True if the config is set to standalone execution"""
+        """True if the config is set to development mode"""
         return self.mode == self._DEVELOPMENT_MODE
-=======
-    def is_enterprise(self) -> bool:
-        """True if the config is set to standalone execution"""
-        return self.mode == self._ENTERPRISE_MODE
->>>>>>> 2ab05671
 
     @property
     def is_multiprocess(self) -> bool:
