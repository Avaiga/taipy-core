# Copyright 2023 Avaiga Private Limited
#
# Licensed under the Apache License, Version 2.0 (the "License"); you may not use this file except in compliance with
# the License. You may obtain a copy of the License at
#
#        http://www.apache.org/licenses/LICENSE-2.0
#
# Unless required by applicable law or agreed to in writing, software distributed under the License is distributed on
# an "AS IS" BASIS, WITHOUT WARRANTIES OR CONDITIONS OF ANY KIND, either express or implied. See the License for the
# specific language governing permissions and limitations under the License.

from importlib.util import find_spec

if find_spec("taipy"):
    if find_spec("taipy.config"):
        from taipy.config._init import *  # type: ignore

    if find_spec("taipy.gui"):
<<<<<<< HEAD
        from taipy.gui import Gui

        if find_spec("taipy.gui_core"):
            from taipy.gui_core.GuiCoreLib import _GuiCore

            Gui.add_library(_GuiCore())
=======
        from taipy.gui._init import *  # type: ignore

    if find_spec("taipy.core"):
        from taipy.core._init import *  # type: ignore
>>>>>>> de67e8b4

    if find_spec("taipy.rest"):
        from taipy.rest._init import *  # type: ignore

    if find_spec("taipy.gui_core"):
        from taipy.gui_core._init import *  # type: ignore

    if find_spec("taipy.enterprise"):
        from taipy.enterprise._init import *  # type: ignore

    if find_spec("taipy._run"):
        from taipy._run import _run as run  # type: ignore<|MERGE_RESOLUTION|>--- conflicted
+++ resolved
@@ -16,19 +16,10 @@
         from taipy.config._init import *  # type: ignore
 
     if find_spec("taipy.gui"):
-<<<<<<< HEAD
-        from taipy.gui import Gui
-
-        if find_spec("taipy.gui_core"):
-            from taipy.gui_core.GuiCoreLib import _GuiCore
-
-            Gui.add_library(_GuiCore())
-=======
         from taipy.gui._init import *  # type: ignore
 
     if find_spec("taipy.core"):
         from taipy.core._init import *  # type: ignore
->>>>>>> de67e8b4
 
     if find_spec("taipy.rest"):
         from taipy.rest._init import *  # type: ignore
