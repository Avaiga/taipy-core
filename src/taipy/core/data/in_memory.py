--- conflicted
+++ resolved
@@ -39,17 +39,10 @@
             `None`.
         parent_ids (Optional[Set[str]]): The identifiers of the parent tasks or `None`.
         last_edit_date (datetime): The date and time of the last modification.
-<<<<<<< HEAD
-        job_ids (List[str]): The ordered list of jobs that have written this data node.
+        edits (List[Edit^]): The ordered list of edits for that job.
         version (str): The string indicates the application version of the data node to instantiate. If not provided,
-            the latest version is used.
+            the current version is used.
         validity_period (Optional[timedelta]): The validity period of a data node.
-=======
-        edits (List[Edit^]): The ordered list of edits for that job.
-        version (str): The string indicates the application version of the data node to instantiate. If not provided, the current version is used.
-        cacheable (bool): True if this data node is cacheable. False otherwise.
-        validity_period (Optional[timedelta]): The validity period of a cacheable data node.
->>>>>>> 73d14f64
             Implemented as a timedelta. If _validity_period_ is set to None, the data_node is
             always up-to-date.
         edit_in_progress (bool): True if a task computing the data node has been submitted
