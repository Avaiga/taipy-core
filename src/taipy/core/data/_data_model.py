--- conflicted
+++ resolved
@@ -12,11 +12,7 @@
 import dataclasses
 from dataclasses import dataclass
 from datetime import datetime
-<<<<<<< HEAD
-from typing import Any, Dict, List, Optional
-=======
 from typing import Any, Dict, List, Optional, cast
->>>>>>> 8e5fa206
 
 from taipy.config.common.scope import Scope
 
