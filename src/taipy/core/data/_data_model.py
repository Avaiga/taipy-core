--- conflicted
+++ resolved
@@ -21,14 +21,9 @@
 from ..common.alias import Edit
 
 
-<<<<<<< HEAD
-def _to_edits(job_ids: Optional[List[str]]) -> List[Dict[str, Any]]:
-    """Migrate a list of job IDs to a list of Edits."""
-=======
-def _to_edits_migration(job_ids: Optional[List[str]]) -> List[Dict[str, Any]]:
+def _to_edits_migration(job_ids: Optional[List[str]]) -> List[Edit]:
     "Migrate a list of job IDs to a list of Edits. Used to migrate data model from <=2.0 to >=2.1 version." ""
     _warn_deprecated("job_ids", suggest="edits")
->>>>>>> eb52d8bf
     if not job_ids:
         return []
     # We can't guess what is the timestamp corresponding to a modification from its job_id...
@@ -68,14 +63,8 @@
             owner_id=data.get("owner_id", data.get("parent_id")),
             parent_ids=data["parent_ids"],
             last_edit_date=data.get("last_edit_date", data.get("last_edition_date")),
-<<<<<<< HEAD
-            edits=data.get("edits", _to_edits(data.get("job_ids"))),
-            version=data["version"],
-=======
-            edits=data["edits"] if "edits" in data.keys() else _to_edits_migration(data.get("job_ids")),
+            edits=data.get("edits", _to_edits_migration(data.get("job_ids"))),
             version=data["version"] if "version" in data.keys() else _version_migration(),
-            cacheable=data["cacheable"],
->>>>>>> eb52d8bf
             validity_days=data["validity_days"],
             validity_seconds=data["validity_seconds"],
             edit_in_progress=bool(data.get("edit_in_progress", data.get("edition_in_progress", False))),
