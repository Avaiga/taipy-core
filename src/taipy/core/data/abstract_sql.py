# Copyright 2022 Avaiga Private Limited
#
# Licensed under the Apache License, Version 2.0 (the "License"); you may not use this file except in compliance with
# the License. You may obtain a copy of the License at
#
#        http://www.apache.org/licenses/LICENSE-2.0
#
# Unless required by applicable law or agreed to in writing, software distributed under the License is distributed on
# an "AS IS" BASIS, WITHOUT WARRANTIES OR CONDITIONS OF ANY KIND, either express or implied. See the License for the
# specific language governing permissions and limitations under the License.

import os
import re
import urllib.parse
from abc import abstractmethod
from datetime import datetime, timedelta
from typing import Dict, List, Optional, Set

import pandas as pd
from sqlalchemy import create_engine, text

from taipy.config.common.scope import Scope

from ..common.alias import DataNodeId, JobId
from ..exceptions.exceptions import InvalidExposedType, MissingRequiredProperty, UnknownDatabaseEngine
from .data_node import DataNode


class AbstractSQLDataNode(DataNode):
    """Abstract base class for data node implementations (SQLDataNode and SQLTableDataNode) that use SQL."""

<<<<<<< HEAD
    __STORAGE_TYPE = None

    __EXPOSED_TYPE_PROPERTY = "exposed_type"
=======
>>>>>>> e163873a
    __EXPOSED_TYPE_NUMPY = "numpy"
    __EXPOSED_TYPE_PANDAS = "pandas"
    __VALID_STRING_EXPOSED_TYPES = [__EXPOSED_TYPE_PANDAS, __EXPOSED_TYPE_NUMPY]

    __DB_NAME_KEY = "db_name"
    __DB_USERNAME_KEY = "db_username"
    __DB_PASSWORD_KEY = "db_password"
    __DB_HOST_KEY = "db_host"
    __DB_PORT_KEY = "db_port"
    __DB_ENGINE_KEY = "db_engine"
    __DB_DRIVER_KEY = "db_driver"
    __DB_EXTRA_ARGS_KEY = "db_extra_args"
    __SQLITE_PATH_KEY = "path"

    __ENGINE_PROPERTIES: List[str] = [
        __DB_NAME_KEY,
        __DB_USERNAME_KEY,
        __DB_PASSWORD_KEY,
        __DB_HOST_KEY,
        __DB_PORT_KEY,
        __DB_DRIVER_KEY,
        __DB_EXTRA_ARGS_KEY,
        __SQLITE_PATH_KEY,
    ]

    __DB_HOST_DEFAULT = "localhost"
    __DB_PORT_DEFAULT = 1433
    __DB_DRIVER_DEFAULT = "ODBC Driver 17 for SQL Server"

    __ENGINE_MSSQL = "mssql"
    __ENGINE_SQLITE = "sqlite"
    __ENGINE_MYSQL = "mysql"
    __ENGINE_POSTGRESQL = "postgresql"

    _ENGINE_REQUIRED_PROPERTIES: Dict[str, List[str]] = {
<<<<<<< HEAD
        __ENGINE_MSSQL: [__DB_USERNAME_KEY, __DB_PASSWORD_KEY, __DB_NAME_KEY],
        __ENGINE_SQLITE: [__DB_NAME_KEY, __SQLITE_PATH_KEY],
=======
        __ENGINE_MSSQL: ["db_username", "db_password", "db_name"],
        __ENGINE_MYSQL: ["db_username", "db_password", "db_name"],
        __ENGINE_POSTGRESQL: ["db_username", "db_password", "db_name"],
        __ENGINE_SQLITE: ["db_name", "path"],
>>>>>>> e163873a
    }

    def __init__(
        self,
        config_id: str,
        scope: Scope,
        id: Optional[DataNodeId] = None,
        name: Optional[str] = None,
        owner_id: Optional[str] = None,
        parent_ids: Optional[Set[str]] = None,
        last_edit_date: Optional[datetime] = None,
        job_ids: List[JobId] = None,
        cacheable: bool = False,
        validity_period: Optional[timedelta] = None,
        edit_in_progress: bool = False,
        properties: Dict = None,
    ):
        if properties is None:
            properties = {}

        if self.__EXPOSED_TYPE_PROPERTY not in properties.keys():
            properties[self.__EXPOSED_TYPE_PROPERTY] = self.__EXPOSED_TYPE_PANDAS
        self._check_exposed_type(properties[self.__EXPOSED_TYPE_PROPERTY])

        super().__init__(
            config_id,
            scope,
            id,
            name,
            owner_id,
            parent_ids,
            last_edit_date,
            job_ids,
            cacheable,
            validity_period,
            edit_in_progress,
            **properties,
        )
        self._engine = None
        if not self._last_edit_date:
            self.unlock_edit()

    def _check_required_properties(self, properties: Dict):
        db_engine = properties.get(self.__DB_ENGINE_KEY)
        if not db_engine:
            raise MissingRequiredProperty(f"{self.__DB_ENGINE_KEY} is required.")
        if db_engine not in self._ENGINE_REQUIRED_PROPERTIES.keys():
            raise UnknownDatabaseEngine(f"Unknown engine: {db_engine}")
        required = self._ENGINE_REQUIRED_PROPERTIES[db_engine]

        if missing := set(required) - set(properties.keys()):
            raise MissingRequiredProperty(
                f"The following properties " f"{', '.join(x for x in missing)} were not informed and are required"
            )

    def _check_exposed_type(self, exposed_type):
        if isinstance(exposed_type, str) and exposed_type not in self.__VALID_STRING_EXPOSED_TYPES:
            raise InvalidExposedType(
                f"Invalid string exposed type {exposed_type}. Supported values are {', '.join(self.__VALID_STRING_EXPOSED_TYPES)}"
            )

<<<<<<< HEAD
    def _get_engine(self):
        if self._engine is None:
            self._engine = create_engine(self._conn_string())
        return self._engine

    def _conn_string(self) -> str:
        engine = self.properties.get(self.__DB_ENGINE_KEY)
        username = self.properties.get(self.__DB_USERNAME_KEY)
        host = self.properties.get(self.__DB_HOST_KEY, self.__DB_HOST_DEFAULT)
        password = self.properties.get(self.__DB_PASSWORD_KEY)
        db_name = self.properties.get(self.__DB_NAME_KEY)
        port = self.properties.get(self.__DB_PORT_KEY, self.__DB_PORT_DEFAULT)
        driver = self.properties.get(self.__DB_DRIVER_KEY, self.__DB_DRIVER_DEFAULT)
        extra_args = self.properties.get(self.__DB_EXTRA_ARGS_KEY, {})

        username = urllib.parse.quote_plus(username)
        password = urllib.parse.quote_plus(password)
        db_name = urllib.parse.quote_plus(db_name)
        extra_args = {**extra_args, "driver": driver}
        for k, v in extra_args.items():
            extra_args[k] = re.sub(r"\s+", "+", v)
        extra_args_str = "&".join(f"{k}={str(v)}" for k, v in extra_args.items())

        if engine == self.__ENGINE_MSSQL:
            return f"mssql+pyodbc://{username}:{password}@{host}:{port}/{db_name}?{extra_args_str}"
        elif engine == self.__ENGINE_SQLITE:
            path = self.properties.get(self.__SQLITE_PATH_KEY, "")
            return os.path.join("sqlite:///", path, f"{db_name}.sqlite3")
=======
    @staticmethod
    def __build_conn_string(
        engine, username, host, password, database, port, driver, extra_args: Dict[str, str], path
    ) -> str:
        # TODO: Add support to other SQL engines, the engine value should be checked.
        if engine in ["mssql", "mysql", "postgresql"]:
            username = urllib.parse.quote_plus(username)
            password = urllib.parse.quote_plus(password)
            database = urllib.parse.quote_plus(database)

            extra_args = {**extra_args, "driver": driver}
            for k, v in extra_args.items():
                extra_args[k] = re.sub(r"\s+", "+", v)
            extra_args_str = "&".join(f"{k}={str(v)}" for k, v in extra_args.items())
            if engine == "mssql":
                return f"mssql+pyodbc://{username}:{password}@{host}:{port}/{database}?{extra_args_str}"
            elif engine == "mysql":
                return f"mysql+pymysql://{username}:{password}@{host}:{port}/{database}?{extra_args_str}"
            else:
                return f"postgresql+psycopg2://{username}:{password}@{host}:{port}/{database}?{extra_args_str}"
        elif engine == "sqlite":
            return os.path.join("sqlite:///", path, f"{database}.sqlite3")
        raise UnknownDatabaseEngine(f"Unknown engine: {engine}")
>>>>>>> e163873a

        raise UnknownDatabaseEngine(f"Unknown engine: {engine}")

    def _read(self):
        if self.properties[self.__EXPOSED_TYPE_PROPERTY] == self.__EXPOSED_TYPE_PANDAS:
            return self._read_as_pandas_dataframe()
        if self.properties[self.__EXPOSED_TYPE_PROPERTY] == self.__EXPOSED_TYPE_NUMPY:
            return self._read_as_numpy()
        return self._read_as()

    def _read_as(self):
        custom_class = self.properties[self.__EXPOSED_TYPE_PROPERTY]
        with self._get_engine().connect() as connection:
            query_result = connection.execute(text(self._get_read_query()))
        return list(map(lambda row: custom_class(**row), query_result))

    def _read_as_numpy(self):
        return self._read_as_pandas_dataframe().to_numpy()

    def _read_as_pandas_dataframe(self, columns: Optional[List[str]] = None):
        if columns:
            return pd.read_sql_query(self._get_read_query(), con=self._get_engine())[columns]
        return pd.read_sql_query(self._get_read_query(), con=self._get_engine())

    @abstractmethod
    def _get_read_query(self):
        raise NotImplementedError

    @abstractmethod
    def _do_write(self, data, engine, connection) -> None:
        raise NotImplementedError

    def _write(self, data) -> None:
        """Check data against a collection of types to handle insertion on the database."""
        engine = self._get_engine()
        with engine.connect() as connection:
            with connection.begin() as transaction:
                try:
                    self._do_write(data, engine, connection)
                except:
                    transaction.rollback()
                    raise
                else:
                    transaction.commit()

    def __setattr__(self, key: str, value) -> None:
        if key in self.__ENGINE_PROPERTIES:
            self._engine = None
        return super().__setattr__(key, value)<|MERGE_RESOLUTION|>--- conflicted
+++ resolved
@@ -29,12 +29,9 @@
 class AbstractSQLDataNode(DataNode):
     """Abstract base class for data node implementations (SQLDataNode and SQLTableDataNode) that use SQL."""
 
-<<<<<<< HEAD
     __STORAGE_TYPE = None
 
     __EXPOSED_TYPE_PROPERTY = "exposed_type"
-=======
->>>>>>> e163873a
     __EXPOSED_TYPE_NUMPY = "numpy"
     __EXPOSED_TYPE_PANDAS = "pandas"
     __VALID_STRING_EXPOSED_TYPES = [__EXPOSED_TYPE_PANDAS, __EXPOSED_TYPE_NUMPY]
@@ -70,15 +67,10 @@
     __ENGINE_POSTGRESQL = "postgresql"
 
     _ENGINE_REQUIRED_PROPERTIES: Dict[str, List[str]] = {
-<<<<<<< HEAD
         __ENGINE_MSSQL: [__DB_USERNAME_KEY, __DB_PASSWORD_KEY, __DB_NAME_KEY],
+        __ENGINE_MYSQL: [__DB_USERNAME_KEY, __DB_PASSWORD_KEY, __DB_NAME_KEY],
+        __ENGINE_POSTGRESQL: [__DB_USERNAME_KEY, __DB_PASSWORD_KEY, __DB_NAME_KEY],
         __ENGINE_SQLITE: [__DB_NAME_KEY, __SQLITE_PATH_KEY],
-=======
-        __ENGINE_MSSQL: ["db_username", "db_password", "db_name"],
-        __ENGINE_MYSQL: ["db_username", "db_password", "db_name"],
-        __ENGINE_POSTGRESQL: ["db_username", "db_password", "db_name"],
-        __ENGINE_SQLITE: ["db_name", "path"],
->>>>>>> e163873a
     }
 
     def __init__(
@@ -140,60 +132,40 @@
                 f"Invalid string exposed type {exposed_type}. Supported values are {', '.join(self.__VALID_STRING_EXPOSED_TYPES)}"
             )
 
-<<<<<<< HEAD
     def _get_engine(self):
         if self._engine is None:
             self._engine = create_engine(self._conn_string())
         return self._engine
 
     def _conn_string(self) -> str:
-        engine = self.properties.get(self.__DB_ENGINE_KEY)
-        username = self.properties.get(self.__DB_USERNAME_KEY)
-        host = self.properties.get(self.__DB_HOST_KEY, self.__DB_HOST_DEFAULT)
-        password = self.properties.get(self.__DB_PASSWORD_KEY)
-        db_name = self.properties.get(self.__DB_NAME_KEY)
-        port = self.properties.get(self.__DB_PORT_KEY, self.__DB_PORT_DEFAULT)
-        driver = self.properties.get(self.__DB_DRIVER_KEY, self.__DB_DRIVER_DEFAULT)
-        extra_args = self.properties.get(self.__DB_EXTRA_ARGS_KEY, {})
-
-        username = urllib.parse.quote_plus(username)
-        password = urllib.parse.quote_plus(password)
-        db_name = urllib.parse.quote_plus(db_name)
-        extra_args = {**extra_args, "driver": driver}
-        for k, v in extra_args.items():
-            extra_args[k] = re.sub(r"\s+", "+", v)
-        extra_args_str = "&".join(f"{k}={str(v)}" for k, v in extra_args.items())
-
-        if engine == self.__ENGINE_MSSQL:
-            return f"mssql+pyodbc://{username}:{password}@{host}:{port}/{db_name}?{extra_args_str}"
-        elif engine == self.__ENGINE_SQLITE:
-            path = self.properties.get(self.__SQLITE_PATH_KEY, "")
-            return os.path.join("sqlite:///", path, f"{db_name}.sqlite3")
-=======
-    @staticmethod
-    def __build_conn_string(
-        engine, username, host, password, database, port, driver, extra_args: Dict[str, str], path
-    ) -> str:
-        # TODO: Add support to other SQL engines, the engine value should be checked.
         if engine in ["mssql", "mysql", "postgresql"]:
+            engine = self.properties.get(self.__DB_ENGINE_KEY)
+            username = self.properties.get(self.__DB_USERNAME_KEY)
+            host = self.properties.get(self.__DB_HOST_KEY, self.__DB_HOST_DEFAULT)
+            password = self.properties.get(self.__DB_PASSWORD_KEY)
+            db_name = self.properties.get(self.__DB_NAME_KEY)
+            port = self.properties.get(self.__DB_PORT_KEY, self.__DB_PORT_DEFAULT)
+            driver = self.properties.get(self.__DB_DRIVER_KEY, self.__DB_DRIVER_DEFAULT)
+            extra_args = self.properties.get(self.__DB_EXTRA_ARGS_KEY, {})
+
             username = urllib.parse.quote_plus(username)
             password = urllib.parse.quote_plus(password)
-            database = urllib.parse.quote_plus(database)
-
+            db_name = urllib.parse.quote_plus(db_name)
             extra_args = {**extra_args, "driver": driver}
             for k, v in extra_args.items():
                 extra_args[k] = re.sub(r"\s+", "+", v)
             extra_args_str = "&".join(f"{k}={str(v)}" for k, v in extra_args.items())
-            if engine == "mssql":
-                return f"mssql+pyodbc://{username}:{password}@{host}:{port}/{database}?{extra_args_str}"
-            elif engine == "mysql":
-                return f"mysql+pymysql://{username}:{password}@{host}:{port}/{database}?{extra_args_str}"
-            else:
-                return f"postgresql+psycopg2://{username}:{password}@{host}:{port}/{database}?{extra_args_str}"
-        elif engine == "sqlite":
-            return os.path.join("sqlite:///", path, f"{database}.sqlite3")
-        raise UnknownDatabaseEngine(f"Unknown engine: {engine}")
->>>>>>> e163873a
+
+            if engine == self.__ENGINE_MSSQL:
+                return f"mssql+pyodbc://{username}:{password}@{host}:{port}/{db_name}?{extra_args_str}"
+            elif engine == self.__ENGINE_MYSQL:
+                return f"mysql+pymysql://{username}:{password}@{host}:{port}/{db_name}?{extra_args_str}"
+            elif engine == self.__ENGINE_POSTGRESQL:
+                return f"postgresql+psycopg2://{username}:{password}@{host}:{port}/{db_name}?{extra_args_str}"
+
+        elif engine == self.__ENGINE_SQLITE:
+            path = self.properties.get(self.__SQLITE_PATH_KEY, "")
+            return os.path.join("sqlite:///", path, f"{db_name}.sqlite3")
 
         raise UnknownDatabaseEngine(f"Unknown engine: {engine}")
 
