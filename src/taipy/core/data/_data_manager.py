# Copyright 2023 Avaiga Private Limited
#
# Licensed under the Apache License, Version 2.0 (the "License"); you may not use this file except in compliance with
# the License. You may obtain a copy of the License at
#
#        http://www.apache.org/licenses/LICENSE-2.0
#
# Unless required by applicable law or agreed to in writing, software distributed under the License is distributed on
# an "AS IS" BASIS, WITHOUT WARRANTIES OR CONDITIONS OF ANY KIND, either express or implied. See the License for the
# specific language governing permissions and limitations under the License.

import os
from typing import Dict, Iterable, List, Optional, Set, Union

from taipy.config._config import _Config
from taipy.config.common.scope import Scope
from taipy.config.config import Config

from .._manager._manager import _Manager
from .._version._version_mixin import _VersionMixin
from ..config.data_node_config import DataNodeConfig
from ..cycle.cycle_id import CycleId
from ..exceptions.exceptions import InvalidDataNodeType
from ..notification import EventEntityType, EventOperation, _publish_event
from ..pipeline.pipeline_id import PipelineId
from ..scenario.scenario_id import ScenarioId
<<<<<<< HEAD
from ..task.task_id import TaskId
from ._data_fs_repository_v2 import _DataFSRepository
=======
from ._data_repository_factory import _DataRepositoryFactory
>>>>>>> 48714809
from .data_node import DataNode
from .data_node_id import DataNodeId
from .pickle import PickleDataNode


class _DataManager(_Manager[DataNode], _VersionMixin):

    __DATA_NODE_CLASS_MAP = DataNode._class_map()  # type: ignore
    _ENTITY_NAME = DataNode.__name__
<<<<<<< HEAD
    _repository: _DataFSRepository
=======
    _EVENT_ENTITY_TYPE = EventEntityType.DATA_NODE
>>>>>>> 48714809

    @classmethod
    def _bulk_get_or_create(
        cls,
        data_node_configs: Set[DataNodeConfig],
        cycle_id: Optional[CycleId] = None,
        scenario_id: Optional[ScenarioId] = None,
        pipeline_id: Optional[PipelineId] = None,
    ) -> Dict[DataNodeConfig, DataNode]:
        dn_configs_and_owner_id = []
        for dn_config in data_node_configs:
            scope = dn_config.scope
            owner_id: Union[Optional[PipelineId], Optional[ScenarioId], Optional[CycleId]]
            if scope == Scope.PIPELINE:
                owner_id = pipeline_id
            elif scope == Scope.SCENARIO:
                owner_id = scenario_id
            elif scope == Scope.CYCLE:
                owner_id = cycle_id
            else:
                owner_id = None
            dn_configs_and_owner_id.append((dn_config, owner_id))

        data_nodes = cls._repository._get_by_configs_and_owner_ids(
            dn_configs_and_owner_id, cls._build_filters_with_version(None)
        )

        return {
            dn_config: data_nodes.get((dn_config, owner_id)) or cls._create_and_set(dn_config, owner_id, None)
            for dn_config, owner_id in dn_configs_and_owner_id
        }

    @classmethod
    def _create_and_set(
        cls, data_node_config: DataNodeConfig, owner_id: Optional[str], parent_ids: Optional[Set[str]]
    ) -> DataNode:
        data_node = cls.__create(data_node_config, owner_id, parent_ids)
        cls._set(data_node)
        _publish_event(cls._EVENT_ENTITY_TYPE, data_node.id, EventOperation.CREATION, None)
        return data_node

    @classmethod
    def __create(
        cls, data_node_config: DataNodeConfig, owner_id: Optional[str], parent_ids: Optional[Set[str]]
    ) -> DataNode:
        try:
            version = cls._get_latest_version()
            props = data_node_config._properties.copy()
            validity_period = props.pop("validity_period", None)

            if data_node_config.storage_type:
                storage_type = data_node_config.storage_type
            else:
                storage_type = Config.sections[DataNodeConfig.name][_Config.DEFAULT_KEY].storage_type

            return cls.__DATA_NODE_CLASS_MAP[storage_type](
                config_id=data_node_config.id,
                scope=data_node_config.scope or DataNodeConfig._DEFAULT_SCOPE,
                owner_id=owner_id,
                parent_ids=parent_ids,
                version=version,
                validity_period=validity_period,
                properties=props,
            )
        except KeyError:
            raise InvalidDataNodeType(data_node_config.storage_type)

    @classmethod
    def _get_all(cls, version_number: Optional[str] = "all") -> List[DataNode]:
        """
        Returns all entities.
        """
        filters = cls._build_filters_with_version(version_number)
        return cls._repository._load_all(filters)

    @classmethod
    def _clean_pickle_file(cls, data_node: Union[DataNode, DataNodeId]):
        data_node = cls._get(data_node) if isinstance(data_node, str) else data_node
        if not isinstance(data_node, PickleDataNode):
            return
        if data_node.is_generated and os.path.exists(data_node.path):
            os.remove(data_node.path)

    @classmethod
    def _clean_pickle_files(cls, data_nodes: Iterable[Union[DataNode, DataNodeId]]):
        for data_node in data_nodes:
            cls._clean_pickle_file(data_node)

    @classmethod
    def _delete(cls, data_node_id: DataNodeId):
        cls._clean_pickle_file(data_node_id)
        super()._delete(data_node_id)

    @classmethod
    def _delete_many(cls, data_node_ids: Iterable[DataNodeId]):
        cls._clean_pickle_files(data_node_ids)
        super()._delete_many(data_node_ids)

    @classmethod
    def _delete_all(cls):
        cls._clean_pickle_files(cls._get_all())
<<<<<<< HEAD
        super()._delete_all()
=======
        super()._delete_all()

    @classmethod
    def _delete_by_version(cls, version_number: str):
        cls._clean_pickle_files(cls._get_all(version_number))
        cls._repository._delete_by(attribute="version", value=version_number, version_number="all")
        _publish_event(cls._EVENT_ENTITY_TYPE, None, EventOperation.DELETION, None)
>>>>>>> 48714809
<|MERGE_RESOLUTION|>--- conflicted
+++ resolved
@@ -24,12 +24,7 @@
 from ..notification import EventEntityType, EventOperation, _publish_event
 from ..pipeline.pipeline_id import PipelineId
 from ..scenario.scenario_id import ScenarioId
-<<<<<<< HEAD
-from ..task.task_id import TaskId
 from ._data_fs_repository_v2 import _DataFSRepository
-=======
-from ._data_repository_factory import _DataRepositoryFactory
->>>>>>> 48714809
 from .data_node import DataNode
 from .data_node_id import DataNodeId
 from .pickle import PickleDataNode
@@ -39,11 +34,8 @@
 
     __DATA_NODE_CLASS_MAP = DataNode._class_map()  # type: ignore
     _ENTITY_NAME = DataNode.__name__
-<<<<<<< HEAD
+    _EVENT_ENTITY_TYPE = EventEntityType.DATA_NODE
     _repository: _DataFSRepository
-=======
-    _EVENT_ENTITY_TYPE = EventEntityType.DATA_NODE
->>>>>>> 48714809
 
     @classmethod
     def _bulk_get_or_create(
@@ -145,14 +137,10 @@
     @classmethod
     def _delete_all(cls):
         cls._clean_pickle_files(cls._get_all())
-<<<<<<< HEAD
-        super()._delete_all()
-=======
         super()._delete_all()
 
     @classmethod
     def _delete_by_version(cls, version_number: str):
         cls._clean_pickle_files(cls._get_all(version_number))
-        cls._repository._delete_by(attribute="version", value=version_number, version_number="all")
-        _publish_event(cls._EVENT_ENTITY_TYPE, None, EventOperation.DELETION, None)
->>>>>>> 48714809
+        cls._repository._delete_by(attribute="version", value=version_number)
+        _publish_event(cls._EVENT_ENTITY_TYPE, None, EventOperation.DELETION, None)