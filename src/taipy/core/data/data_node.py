--- conflicted
+++ resolved
@@ -559,7 +559,6 @@
 
         return {c.storage_type(): c for c in all_subclasses(DataNode) if c.storage_type() is not None}
 
-<<<<<<< HEAD
     @classmethod
     @abstractmethod
     def _serialize_datanode_properties(cls, datanode_properties: dict) -> dict:
@@ -619,7 +618,7 @@
             properties=model.data_node_properties,
         )
         return _migrate_entity(datanode)
-=======
+
     def get_label(self) -> str:
         """Returns the data node simple label prefixed by its owner label.
 
@@ -634,5 +633,4 @@
         Returns:
             The simple label of the data node as a string.
         """
-        return self._get_simple_label()
->>>>>>> a76a4391
+        return self._get_simple_label()