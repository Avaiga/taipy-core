# Copyright 2022 Avaiga Private Limited
#
# Licensed under the Apache License, Version 2.0 (the "License"); you may not use this file except in compliance with
# the License. You may obtain a copy of the License at
#
#        http://www.apache.org/licenses/LICENSE-2.0
#
# Unless required by applicable law or agreed to in writing, software distributed under the License is distributed on
# an "AS IS" BASIS, WITHOUT WARRANTIES OR CONDITIONS OF ANY KIND, either express or implied. See the License for the
# specific language governing permissions and limitations under the License.

import os
import re
import urllib.parse
from datetime import datetime, timedelta
from typing import Any, Collection, Dict, List, Optional, Tuple

import numpy as np
import pandas as pd
from sqlalchemy import create_engine, table, text
<<<<<<< HEAD

from taipy.config.common.scope import Scope

=======

from taipy.config.data_node.scope import Scope

>>>>>>> db8978a8
from ..common.alias import DataNodeId, JobId
from ..exceptions.exceptions import MissingRequiredProperty, UnknownDatabaseEngine
from .data_node import DataNode


class SQLDataNode(DataNode):
    """Data Node stored in a SQL database.

    Attributes:
        config_id (str): Identifier of the data node configuration. It must be a valid Python
            identifier.
        scope (Scope^): The scope of this data node.
        id (str): The unique identifier of this data node.
        name (str): A user-readable name of this data node.
        parent_id (str): The identifier of the parent (pipeline_id, scenario_id, cycle_id) or
            None.
        last_edit_date (datetime): The date and time of the last modification.
        job_ids (List[str]): The ordered list of jobs that have written this data node.
        validity_period (Optional[timedelta]): The validity period of a cacheable data node.
            Implemented as a timedelta. If _validity_period_ is set to None, the data_node is
            always up-to-date.
        edit_in_progress (bool): True if a task computing the data node has been submitted
            and not completed yet. False otherwise.
        properties (dict[str, Any]): A dictionary of additional properties. Note that the
            _properties_ parameter must at least contain an entry for _"db_username"_,
            _"db_password"_, _"db_name"_, _"db_engine"_, _"read_query"_, and _"write_table"_.
            For now, the accepted values for the _"db_engine"_ property are _"mssql"_ and
            _"sqlite"_.
    """

    __STORAGE_TYPE = "sql"
    __EXPOSED_TYPE_NUMPY = "numpy"
    __EXPOSED_TYPE_PROPERTY = "exposed_type"
    __DB_EXTRA_ARGS_KEY = "db_extra_args"
    _REQUIRED_PROPERTIES: List[str] = [
        "db_username",
        "db_password",
        "db_name",
        "db_engine",
        "read_query",
        "write_table",
    ]

    def __init__(
        self,
        config_id: str,
        scope: Scope,
        id: Optional[DataNodeId] = None,
        name: Optional[str] = None,
        parent_id: Optional[str] = None,
        last_edit_date: Optional[datetime] = None,
        job_ids: List[JobId] = None,
        validity_period: Optional[timedelta] = None,
        edit_in_progress: bool = False,
        properties: Dict = None,
    ):
        if properties is None:
            properties = {}
        required = (
            self._REQUIRED_PROPERTIES
            if properties.get("db_engine") != "sqlite"
            else ["db_name", "read_query", "write_table"]
        )
        if missing := set(required) - set(properties.keys()):
            raise MissingRequiredProperty(
                f"The following properties " f"{', '.join(x for x in missing)} were not informed and are required"
            )

        super().__init__(
            config_id,
            scope,
            id,
            name,
            parent_id,
            last_edit_date,
            job_ids,
            validity_period,
            edit_in_progress,
            **properties,
        )
        if not self._last_edit_date:
            self.unlock_edit()

    def __engine(self):
        return self.__create_engine(
            self.properties.get("db_engine"),
            self.properties.get("db_username"),
            self.properties.get("db_host", "localhost"),
            self.properties.get("db_password"),
            self.properties.get("db_name"),
            self.properties.get("db_port", 1433),
            self.properties.get("db_driver", "ODBC Driver 17 for SQL Server"),
            self.properties.get(self.__DB_EXTRA_ARGS_KEY, {}),
            self.properties.get("path", ""),
        )

    @staticmethod
    def __build_conn_string(
        engine, username, host, password, database, port, driver, extra_args: Dict[str, str], path
    ) -> str:
        # TODO: Add support to other SQL engines, the engine value should be checked.
        if engine == "mssql":
            username = urllib.parse.quote_plus(username)
            password = urllib.parse.quote_plus(password)
            database = urllib.parse.quote_plus(database)

            extra_args = {**extra_args, "driver": driver}
            for k, v in extra_args.items():
                extra_args[k] = re.sub(r"\s+", "+", v)
            extra_args_str = "&".join(f"{k}={str(v)}" for k, v in extra_args.items())

            return f"mssql+pyodbc://{username}:{password}@{host}:{port}/{database}?{extra_args_str}"
        elif engine == "sqlite":
            return os.path.join("sqlite:///", path, f"{database}.sqlite3")
        raise UnknownDatabaseEngine(f"Unknown engine: {engine}")

    def __create_engine(self, engine, username, host, password, database, port, driver, extra_args, path):
        conn_str = self.__build_conn_string(engine, username, host, password, database, port, driver, extra_args, path)
        return create_engine(conn_str)

    @classmethod
    def storage_type(cls) -> str:
        return cls.__STORAGE_TYPE

    def _read(self):
        if self.__EXPOSED_TYPE_PROPERTY in self.properties:
            if self.properties[self.__EXPOSED_TYPE_PROPERTY] == self.__EXPOSED_TYPE_NUMPY:
                return self._read_as_numpy()
            return self._read_as(self.properties[self.__EXPOSED_TYPE_PROPERTY])
        return self._read_as_pandas_dataframe()

    def _read_as(self, query, custom_class):
        with self.__engine().connect() as connection:
            query_result = connection.execute(text(query))
        return list(map(lambda row: custom_class(**row), query_result))

    def _read_as_numpy(self):
        return self._read_as_pandas_dataframe().to_numpy()

    def _read_as_pandas_dataframe(self, columns: Optional[List[str]] = None):
        if columns:
            return pd.read_sql_query(self.read_query, con=self.__engine())[columns]
        return pd.read_sql_query(self.read_query, con=self.__engine())

    def _write(self, data) -> None:
        """Check data against a collection of types to handle insertion on the database."""
        with self.__engine().connect() as connection:
            write_table = table(self.write_table)
            if isinstance(data, pd.DataFrame):
                self.__insert_dicts(data.to_dict(orient="records"), write_table, connection)
            elif isinstance(data, dict):
                self.__insert_dicts([data], write_table, connection)
            elif isinstance(data, tuple):
                self.__insert_tuples([data], write_table, connection)
            elif isinstance(data, list) or isinstance(data, np.ndarray):
                if isinstance(data[0], tuple):
                    self.__insert_tuples(data, write_table, connection)
                elif isinstance(data[0], dict):
                    self.__insert_dicts(data, write_table, connection)
                else:
                    self.__insert_list(data, write_table, connection)
                    return
            else:
                # if data is a single primitive value (int, str, etc), pass it as a list of tuples
                # with only one value
                self.__insert_tuples([(data,)], write_table, connection)

    @staticmethod
    def __insert_list(data: Collection[List], write_table: Any, connection: Any) -> None:
        """
        :param data: a list of values
        :param write_table: a SQLAlchemy object that represents a table
        :param connection: a SQLAlchemy connection to write the data

        This method will lookup the length of the first object of the list and build the insert through
        creation of a string of '?' equivalent to the length of the element. The '?' character is used as
        placeholder for a tuple of same size.
        """
        with connection.begin() as transaction:
            try:
                markers = ",".join(["(?)"] * len(data))
                markers = markers
                ins = "INSERT INTO {tablename} VALUES {markers}"
                ins = ins.format(tablename=write_table.name, markers=markers)
                connection.execute(ins, list(data))
            except:
                transaction.rollback()
                raise
            else:
                transaction.commit()

    @staticmethod
    def __insert_tuples(data: Collection[Tuple], write_table: Any, connection: Any) -> None:
        """
        :param data: a list of tuples
        :param write_table: a SQLAlchemy object that represents a table
        :param connection: a SQLAlchemy connection to write the data

        This method will lookup the length of the first object of the list and build the insert through
        creation of a string of '?' equivalent to the length of the element. The '?' character is used as
        placeholder for a tuple of same size.
        """
        with connection.begin() as transaction:
            try:
                markers = ",".join([f'({",".join("?" * len(data[0]))})'] * len(data))  # type: ignore
                markers = markers
                ins = "INSERT INTO {tablename} VALUES ({markers})"
                ins = ins.format(tablename=write_table.name, markers=markers)

                connection.execute(ins, data)
            except:
                transaction.rollback()
                raise
            else:
                transaction.commit()

    @staticmethod
    def __insert_dicts(data: Collection[Dict], write_table: Any, connection: Any) -> None:
        """
        :param data: a list of tuples
        :param write_table: a SQLAlchemy object that represents a table
        :param connection: a SQLAlchemy connection to write the data

        This method will insert the data contained in a list of dictionaries into a table. The query itself is handled
        by SQLAlchemy, so it's only needed to pass the correctly data type.
        """
        with connection.begin() as transaction:
            try:
                connection.execute(write_table.insert(), data)
            except:
                transaction.rollback()
                raise
            else:
                transaction.commit()<|MERGE_RESOLUTION|>--- conflicted
+++ resolved
@@ -18,15 +18,8 @@
 import numpy as np
 import pandas as pd
 from sqlalchemy import create_engine, table, text
-<<<<<<< HEAD
 
 from taipy.config.common.scope import Scope
-
-=======
-
-from taipy.config.data_node.scope import Scope
-
->>>>>>> db8978a8
 from ..common.alias import DataNodeId, JobId
 from ..exceptions.exceptions import MissingRequiredProperty, UnknownDatabaseEngine
 from .data_node import DataNode
