# Copyright 2022 Avaiga Private Limited
#
# Licensed under the Apache License, Version 2.0 (the "License"); you may not use this file except in compliance with
# the License. You may obtain a copy of the License at
#
#        http://www.apache.org/licenses/LICENSE-2.0
#
# Unless required by applicable law or agreed to in writing, software distributed under the License is distributed on
# an "AS IS" BASIS, WITHOUT WARRANTIES OR CONDITIONS OF ANY KIND, either express or implied. See the License for the
# specific language governing permissions and limitations under the License.

import os
import re
import urllib.parse
from datetime import datetime, timedelta
from typing import Any, Dict, List, Optional, Sequence, Tuple

import numpy as np
import pandas as pd
<<<<<<< HEAD
from sqlalchemy import MetaData, Table, create_engine, text
=======
from sqlalchemy import create_engine, table, text
>>>>>>> db8978a8

from taipy.config.data_node.scope import Scope

from ..common.alias import DataNodeId, JobId
from ..exceptions.exceptions import MissingRequiredProperty, UnknownDatabaseEngine
from .data_node import DataNode


class SQLDataNode(DataNode):
    """Data Node stored in a SQL database.

    Attributes:
        config_id (str): Identifier of the data node configuration. It must be a valid Python
            identifier.
        scope (Scope^): The scope of this data node.
        id (str): The unique identifier of this data node.
        name (str): A user-readable name of this data node.
        parent_id (str): The identifier of the parent (pipeline_id, scenario_id, cycle_id) or
            None.
        last_edit_date (datetime): The date and time of the last modification.
        job_ids (List[str]): The ordered list of jobs that have written this data node.
        validity_period (Optional[timedelta]): The validity period of a cacheable data node.
            Implemented as a timedelta. If _validity_period_ is set to None, the data_node is
            always up-to-date.
        edit_in_progress (bool): True if a task computing the data node has been submitted
            and not completed yet. False otherwise.
        properties (dict[str, Any]): A dictionary of additional properties. Note that the
            _properties_ parameter must at least contain an entry for _"db_username"_,
            _"db_password"_, _"db_name"_, _"db_engine"_, _"read_query"_, and _"write_table"_.
            For now, the accepted values for the _"db_engine"_ property are _"mssql"_ and
            _"sqlite"_.
    """

    __STORAGE_TYPE = "sql"
    __EXPOSED_TYPE_NUMPY = "numpy"
    __EXPOSED_TYPE_PROPERTY = "exposed_type"
    __DB_EXTRA_ARGS_KEY = "db_extra_args"
    _REQUIRED_PROPERTIES: List[str] = [
        "db_username",
        "db_password",
        "db_name",
        "db_engine",
        "read_query",
        "write_table",
    ]

    def __init__(
        self,
        config_id: str,
        scope: Scope,
        id: Optional[DataNodeId] = None,
        name: Optional[str] = None,
        parent_id: Optional[str] = None,
        last_edit_date: Optional[datetime] = None,
        job_ids: List[JobId] = None,
        validity_period: Optional[timedelta] = None,
        edit_in_progress: bool = False,
        properties: Dict = None,
    ):
        if properties is None:
            properties = {}
        required = (
            self._REQUIRED_PROPERTIES
            if properties.get("db_engine") != "sqlite"
            else ["db_name", "read_query", "write_table"]
        )
        if missing := set(required) - set(properties.keys()):
            raise MissingRequiredProperty(
                f"The following properties " f"{', '.join(x for x in missing)} were not informed and are required"
            )

        super().__init__(
            config_id,
            scope,
            id,
            name,
            parent_id,
            last_edit_date,
            job_ids,
            validity_period,
            edit_in_progress,
            **properties,
        )
        if not self._last_edit_date:
            self.unlock_edit()

    def __engine(self):
        return self.__create_engine(
            self.properties.get("db_engine"),
            self.properties.get("db_username"),
            self.properties.get("db_host", "localhost"),
            self.properties.get("db_password"),
            self.properties.get("db_name"),
            self.properties.get("db_port", 1433),
            self.properties.get("db_driver", "ODBC Driver 17 for SQL Server"),
            self.properties.get(self.__DB_EXTRA_ARGS_KEY, {}),
            self.properties.get("path", ""),
        )

    @staticmethod
    def __build_conn_string(
        engine, username, host, password, database, port, driver, extra_args: Dict[str, str], path
    ) -> str:
        # TODO: Add support to other SQL engines, the engine value should be checked.
        if engine == "mssql":
            username = urllib.parse.quote_plus(username)
            password = urllib.parse.quote_plus(password)
            database = urllib.parse.quote_plus(database)
<<<<<<< HEAD
            return f"mssql+pyodbc://{username}:{password}@{host}:{port}/{database}?driver={driver}&TrustServerCertificate=yes"
=======

            extra_args = {**extra_args, "driver": driver}
            for k, v in extra_args.items():
                extra_args[k] = re.sub(r"\s+", "+", v)
            extra_args_str = "&".join(f"{k}={str(v)}" for k, v in extra_args.items())

            return f"mssql+pyodbc://{username}:{password}@{host}:{port}/{database}?{extra_args_str}"
>>>>>>> db8978a8
        elif engine == "sqlite":
            return os.path.join("sqlite:///", path, f"{database}.sqlite3")
        raise UnknownDatabaseEngine(f"Unknown engine: {engine}")

    def __create_engine(self, engine, username, host, password, database, port, driver, extra_args, path):
        conn_str = self.__build_conn_string(engine, username, host, password, database, port, driver, extra_args, path)
        return create_engine(conn_str)

    @classmethod
    def storage_type(cls) -> str:
        return cls.__STORAGE_TYPE

    def _read(self):
        if self.__EXPOSED_TYPE_PROPERTY in self.properties:
            if self.properties[self.__EXPOSED_TYPE_PROPERTY] == self.__EXPOSED_TYPE_NUMPY:
                return self._read_as_numpy()
            return self._read_as(self.properties[self.__EXPOSED_TYPE_PROPERTY])
        return self._read_as_pandas_dataframe()

    def _read_as(self, query, custom_class):
        with self.__engine().connect() as connection:
            query_result = connection.execute(text(query))
        return list(map(lambda row: custom_class(**row), query_result))

    def _read_as_numpy(self):
        return self._read_as_pandas_dataframe().to_numpy()

    def _read_as_pandas_dataframe(self, columns: Optional[List[str]] = None):
        if columns:
            return pd.read_sql_query(self.read_query, con=self.__engine())[columns]
        return pd.read_sql_query(self.read_query, con=self.__engine())

    def _write(self, data) -> None:
        """Check data against a collection of types to handle insertion on the database."""
        engine = self.__engine()
        with engine.connect() as connection:
            write_table = Table(self.write_table, MetaData(), autoload=True, autoload_with=engine)

            if isinstance(data, pd.DataFrame):
                self.__insert_dicts(data.to_dict(orient="records"), write_table, connection)
                return

            if not isinstance(data, list):
                data = [data]

            if isinstance(data[0], (tuple, list)):
                self.__insert_tuples(data, write_table, connection)
            elif isinstance(data[0], dict):
                self.__insert_dicts(data, write_table, connection)
            # If data is a primitive type, it will be inserted as a tuple of one element.
            else:
                self.__insert_tuples([(x,) for x in data], write_table, connection)

    @staticmethod
    def __insert_tuples(data: Sequence[Tuple], write_table: Any, connection: Any) -> None:
        """
        :param data: a list of tuples
        :param write_table: a SQLAlchemy object that represents a table
        :param connection: a SQLAlchemy connection to write the data

        This method will lookup the length of the first object of the list and build the insert through
        creation of a string of '?' equivalent to the length of the element. The '?' character is used as
        placeholder for a tuple of same size.
        """
        with connection.begin() as transaction:
            try:
                markers = ",".join("?" * len(data[0]))
                ins = "INSERT INTO {tablename} VALUES ({markers})"
                ins = ins.format(tablename=write_table.name, markers=markers)
                connection.execute(ins, data)
            except:
                transaction.rollback()
                raise
            else:
                transaction.commit()

    @staticmethod
    def __insert_dicts(data: Sequence[Dict], write_table: Any, connection: Any) -> None:
        """
        :param data: a list of tuples
        :param write_table: a SQLAlchemy object that represents a table
        :param connection: a SQLAlchemy connection to write the data

        This method will insert the data contained in a list of dictionaries into a table. The query itself is handled
        by SQLAlchemy, so it's only needed to pass the correctly data type.
        """
        with connection.begin() as transaction:
            try:
                connection.execute(write_table.insert(), data)
            except:
                transaction.rollback()
                raise
            else:
                transaction.commit()<|MERGE_RESOLUTION|>--- conflicted
+++ resolved
@@ -15,13 +15,8 @@
 from datetime import datetime, timedelta
 from typing import Any, Dict, List, Optional, Sequence, Tuple
 
-import numpy as np
 import pandas as pd
-<<<<<<< HEAD
 from sqlalchemy import MetaData, Table, create_engine, text
-=======
-from sqlalchemy import create_engine, table, text
->>>>>>> db8978a8
 
 from taipy.config.data_node.scope import Scope
 
@@ -130,9 +125,6 @@
             username = urllib.parse.quote_plus(username)
             password = urllib.parse.quote_plus(password)
             database = urllib.parse.quote_plus(database)
-<<<<<<< HEAD
-            return f"mssql+pyodbc://{username}:{password}@{host}:{port}/{database}?driver={driver}&TrustServerCertificate=yes"
-=======
 
             extra_args = {**extra_args, "driver": driver}
             for k, v in extra_args.items():
@@ -140,7 +132,6 @@
             extra_args_str = "&".join(f"{k}={str(v)}" for k, v in extra_args.items())
 
             return f"mssql+pyodbc://{username}:{password}@{host}:{port}/{database}?{extra_args_str}"
->>>>>>> db8978a8
         elif engine == "sqlite":
             return os.path.join("sqlite:///", path, f"{database}.sqlite3")
         raise UnknownDatabaseEngine(f"Unknown engine: {engine}")
