# Copyright 2023 Avaiga Private Limited
#
# Licensed under the Apache License, Version 2.0 (the "License"); you may not use this file except in compliance with
# the License. You may obtain a copy of the License at
#
#        http://www.apache.org/licenses/LICENSE-2.0
#
# Unless required by applicable law or agreed to in writing, software distributed under the License is distributed on
# an "AS IS" BASIS, WITHOUT WARRANTIES OR CONDITIONS OF ANY KIND, either express or implied. See the License for the
# specific language governing permissions and limitations under the License.

import uuid
from typing import List, Optional, Union

from taipy.config import Config
from taipy.config._config_comparator._comparator_result import _ComparatorResult
from taipy.logger._taipy_logger import _TaipyLogger

from .._manager._manager import _Manager
from ..exceptions.exceptions import ModelNotFound, NonExistingVersion
from ._version import _Version
from ._version_repository_factory import _VersionRepositoryFactory


class _VersionManager(_Manager[_Version]):
    _ENTITY_NAME = _Version.__name__

    __DEVELOPMENT_VERSION = ["development", "dev"]
    __LATEST_VERSION = "latest"
    __PRODUCTION_VERSION = "production"
    __ALL_VERSION = ["all", ""]

    _DEFAULT_VERSION = __LATEST_VERSION

    _repository = _VersionRepositoryFactory._build_repository()  # type: ignore

    @classmethod
    def _get(cls, entity: Union[str, _Version], default=None) -> _Version:
        """
        Returns the version entity by id or reference.
        """
        entity_id = entity if isinstance(entity, str) else entity.id  # type: ignore
        try:
            return cls._repository.load(entity_id)
        except ModelNotFound:
            return default

    @classmethod
    def _get_or_create(cls, id: str, force: bool) -> _Version:
        if version := cls._get(id):
            comparator_result = Config._comparator._compare(version.config, Config._applied_config, id)

            if comparator_result.get(_ComparatorResult.CONFLICTED_SECTION_KEY):
                if force:
                    _TaipyLogger._get_logger().warning(f"Overriding version {id} ...")
                    version.config = Config._applied_config
                else:
                    raise SystemExit("The application is stopped. Please check the error log for more information.")

        else:
            version = _Version(id=id, config=Config._applied_config)

        cls._set(version)
        return version

    @classmethod
    def _get_all(cls, version_number: Optional[str] = "all") -> List[_Version]:
        """
        Returns all entities.
        """
        return cls._repository._load_all(version_number)

    @classmethod
    def _get_all_by(cls, by, version_number: Optional[str] = "all") -> List[_Version]:
        """
        Returns all entities based on a criteria.
        """
        return cls._repository._load_all_by(by, version_number)

    @classmethod
    def _set_development_version(cls, version_number: str) -> str:
        cls._get_or_create(version_number, force=True)
        cls._repository._set_development_version(version_number)
        return version_number

    @classmethod
    def _get_development_version(cls) -> str:
        try:
            return cls._repository._get_development_version()
        except:  # noqa: E722
            return cls._set_development_version(str(uuid.uuid4()))

    @classmethod
    def _set_experiment_version(cls, version_number: str, force: bool) -> str:
        if version_number == cls._get_development_version():
            raise SystemExit(
                f"Version number {version_number} is already a development version. Please choose a different version "
                f"number for experiment mode. "
            )

        if version_number in cls._get_production_versions():
            raise SystemExit(
                f"Version number {version_number} is already a production version. Please choose a different version "
                f"number for experiment mode. "
            )

        cls._get_or_create(version_number, force)
        cls._repository._set_latest_version(version_number)
        return version_number

    @classmethod
    def _get_latest_version(cls) -> str:
        try:
            return cls._repository._get_latest_version()
        except:  # noqa: E722
            # If there is no version in the system yet, create a new version as development version
            # This set the default versioning behavior on Jupyter notebook to Development mode
            return cls._set_development_version(str(uuid.uuid4()))

    @classmethod
    def _set_production_version(cls, version_number: str, force: bool) -> str:
        production_versions = cls._get_production_versions()

        # Check if all previous production versions are compatible with current Python Config
        for production_version in production_versions:
            if production_version == version_number:
                continue

            if version := cls._get(production_version):
                comparator_result = Config._comparator._compare(
                    version.config, Config._applied_config, production_version
                )
                if comparator_result.get(_ComparatorResult.CONFLICTED_SECTION_KEY):
                    raise SystemExit("The application is stopped. Please check the error log for more information.")

            else:
                raise NonExistingVersion(production_version)

        if version_number == cls._get_development_version():
            cls._set_development_version(str(uuid.uuid4()))

        cls._get_or_create(version_number, force)
        cls._repository._set_production_version(version_number)
        return version_number

    @classmethod
    def _get_production_versions(cls) -> List[str]:
        try:
            return cls._repository._get_production_versions()
        except:  # noqa: E722
            return []

    @classmethod
    def _delete_production_version(cls, version_number) -> str:
        return cls._repository._delete_production_version(version_number)

    @classmethod
    def _replace_version_number(cls, version_number):
        if version_number is None:
            version_number = cls._replace_version_number(cls._DEFAULT_VERSION)

            production_versions = cls._get_production_versions()

            if version_number not in production_versions:
                return version_number
            return production_versions

        if version_number == cls.__LATEST_VERSION:
            return cls._get_latest_version()
        if version_number in cls.__DEVELOPMENT_VERSION:
            return cls._get_development_version()
<<<<<<< HEAD
        if version_number == cls.__PRODUCTION_VERSION:
            return cls._get_production_version()
=======
        if version_number in cls.__PRODUCTION_VERSION:
            return cls._get_production_versions()
>>>>>>> 68110c9d
        if version_number in cls.__ALL_VERSION:
            return ""
        if version := cls._get(version_number):
            return version.id

        raise NonExistingVersion(version_number)

    @classmethod
    def _delete_entities_of_multiple_types(cls, _entity_ids):
        return NotImplementedError<|MERGE_RESOLUTION|>--- conflicted
+++ resolved
@@ -169,13 +169,8 @@
             return cls._get_latest_version()
         if version_number in cls.__DEVELOPMENT_VERSION:
             return cls._get_development_version()
-<<<<<<< HEAD
         if version_number == cls.__PRODUCTION_VERSION:
-            return cls._get_production_version()
-=======
-        if version_number in cls.__PRODUCTION_VERSION:
             return cls._get_production_versions()
->>>>>>> 68110c9d
         if version_number in cls.__ALL_VERSION:
             return ""
         if version := cls._get(version_number):
