# Copyright 2022 Avaiga Private Limited
#
# Licensed under the Apache License, Version 2.0 (the "License"); you may not use this file except in compliance with
# the License. You may obtain a copy of the License at
#
#        http://www.apache.org/licenses/LICENSE-2.0
#
# Unless required by applicable law or agreed to in writing, software distributed under the License is distributed on
# an "AS IS" BASIS, WITHOUT WARRANTIES OR CONDITIONS OF ANY KIND, either express or implied. See the License for the
# specific language governing permissions and limitations under the License.

import json
import uuid
from datetime import datetime
from typing import List, Optional

from taipy.config.config import Config

from .._repository._filesystem_repository import _FileSystemRepository
from ._version import _Version
from ._version_model import _VersionModel


class _VersionFSRepository(_FileSystemRepository):
    _CURRENT_VERSION_KEY = "current_version"
    _DEVELOPMENT_VERSION_KEY = "development_version"

    def __init__(self):
        super().__init__(_VersionModel, "version", self._to_model, self._from_model)

    @property
    def _version_file_path(self):
        return self.dir_path / "version.json"

    def _to_model(self, version: _Version):
        return _VersionModel(
            id=version.id, config=Config._to_json(version.config), creation_date=version.creation_date.isoformat()
        )

    def _from_model(self, model):
        version = _Version(id=model.id, config=Config._from_json(model.config))
        version.creation_date = datetime.fromisoformat(model.creation_date)
        return version

<<<<<<< HEAD
    def _load_all(self, version_number: Optional[str] = "all") -> List[_Version]:
        """Only load the json file that has \"id\" property.
=======
    def _load_all(self) -> List[_Version]:
        """Only load the json file that has "id" property.
>>>>>>> 09fd7c41

        The "version.json" does not have the "id" property.
        """
        return self._load_all_by(by="id", version_number=version_number)

    def _load_all_by(self, by, version_number: Optional[str] = "all"):
        return super()._load_all_by(by, version_number)

    def _set_current_version(self, version_number):
        if self._version_file_path.exists():
            development_version = self._get_development_version()
        else:
            self.dir_path.mkdir(parents=True, exist_ok=True)
            development_version = ""

        self._version_file_path.write_text(
            json.dumps(
                {self._CURRENT_VERSION_KEY: version_number, self._DEVELOPMENT_VERSION_KEY: development_version},
                ensure_ascii=False,
                indent=0,
            )
        )

    def _get_current_version(self):
        try:
            with open(self._version_file_path, "r") as f:
                file_content = json.load(f)

            return file_content[self._CURRENT_VERSION_KEY]

        except FileNotFoundError:
            version_number = str(uuid.uuid4())
            self._set_current_version(version_number)
            return version_number

    def _set_development_version(self, version_number):
        if self._version_file_path.exists():
            current_version = self._get_current_version()
        else:
            self.dir_path.mkdir(parents=True, exist_ok=True)
            current_version = version_number

        self._version_file_path.write_text(
            json.dumps(
                {self._CURRENT_VERSION_KEY: current_version, self._DEVELOPMENT_VERSION_KEY: version_number},
                ensure_ascii=False,
                indent=0,
            )
        )

    def _get_development_version(self):
        try:
            with open(self._version_file_path, "r") as f:
                file_content = json.load(f)
            if version_number := file_content[self._DEVELOPMENT_VERSION_KEY]:
                return version_number
            return str(uuid.uuid4())

        except FileNotFoundError:
            version_number = str(uuid.uuid4())
            self._set_development_version(version_number)
            return version_number<|MERGE_RESOLUTION|>--- conflicted
+++ resolved
@@ -42,13 +42,8 @@
         version.creation_date = datetime.fromisoformat(model.creation_date)
         return version
 
-<<<<<<< HEAD
     def _load_all(self, version_number: Optional[str] = "all") -> List[_Version]:
-        """Only load the json file that has \"id\" property.
-=======
-    def _load_all(self) -> List[_Version]:
         """Only load the json file that has "id" property.
->>>>>>> 09fd7c41
 
         The "version.json" does not have the "id" property.
         """
