# Copyright 2022 Avaiga Private Limited
#
# Licensed under the Apache License, Version 2.0 (the "License"); you may not use this file except in compliance with
# the License. You may obtain a copy of the License at
#
#        http://www.apache.org/licenses/LICENSE-2.0
#
# Unless required by applicable law or agreed to in writing, software distributed under the License is distributed on
# an "AS IS" BASIS, WITHOUT WARRANTIES OR CONDITIONS OF ANY KIND, either express or implied. See the License for the
# specific language governing permissions and limitations under the License.

from taipy.config._config import _Config
from taipy.config.checker._checker import _ConfigChecker
from taipy.config.checker.issue_collector import IssueCollector
from taipy.config.common.scope import Scope

from ..data_node_config import DataNodeConfig


class _DataNodeConfigChecker(_ConfigChecker):
    def __init__(self, config: _Config, collector: IssueCollector):
        super().__init__(config, collector)

    def _check(self) -> IssueCollector:
        data_node_configs = self._config._sections[DataNodeConfig.name]
        for data_node_config_id, data_node_config in data_node_configs.items():
            self._check_existing_config_id(data_node_config)
            self._check_storage_type(data_node_config_id, data_node_config)
            self._check_scope(data_node_config_id, data_node_config)
            self._check_required_properties(data_node_config_id, data_node_config)
            self._check_generic_read_write_fct(data_node_config_id, data_node_config)
            self._check_generic_read_write_fct_params(data_node_config_id, data_node_config)
            self._check_exposed_type(data_node_config_id, data_node_config)
        return self._collector

    def _check_storage_type(self, data_node_config_id: str, data_node_config: DataNodeConfig):
        if data_node_config.storage_type not in DataNodeConfig._ALL_STORAGE_TYPES:
            self._error(
                data_node_config._STORAGE_TYPE_KEY,
                data_node_config.storage_type,
                f"`{data_node_config._STORAGE_TYPE_KEY}` field of DataNode `{data_node_config_id}` must be either csv, "
<<<<<<< HEAD
                f"sql, mongo_collection, pickle, excel, generic, json or in_memory.",
=======
                f"sql_table, sql, pickle, excel, generic, json or in_memory.",
>>>>>>> 97c8956e
            )

    def _check_scope(self, data_node_config_id: str, data_node_config: DataNodeConfig):
        if not isinstance(data_node_config.scope, Scope):
            self._error(
                data_node_config._SCOPE_KEY,
                data_node_config.scope,
                f"`{data_node_config._SCOPE_KEY}` field of DataNode `{data_node_config_id}` must be populated with a "
                f"Scope value.",
            )

    def _check_required_properties(self, data_node_config_id: str, data_node_config: DataNodeConfig):
        if storage_type := data_node_config.storage_type:
            if storage_type in DataNodeConfig._REQUIRED_PROPERTIES:
                required_properties = DataNodeConfig._REQUIRED_PROPERTIES[storage_type]
                if storage_type == DataNodeConfig._STORAGE_TYPE_VALUE_SQL:
                    if engine := data_node_config.properties.get(DataNodeConfig._REQUIRED_DB_ENGINE_SQL_PROPERTY):
                        if engine == DataNodeConfig._REQUIRED_DB_ENGINE_SQLITE:
                            required_properties = [
                                DataNodeConfig._REQUIRED_DB_NAME_SQL_PROPERTY,
                                DataNodeConfig._REQUIRED_DB_ENGINE_SQL_PROPERTY,
                                DataNodeConfig._REQUIRED_READ_QUERY_SQL_PROPERTY,
                                DataNodeConfig._REQUIRED_WRITE_QUERY_BUILDER_SQL_PROPERTY,
                            ]
                if storage_type == DataNodeConfig._STORAGE_TYPE_VALUE_SQL_TABLE:
                    if engine := data_node_config.properties.get(DataNodeConfig._REQUIRED_DB_ENGINE_SQL_PROPERTY):
                        if engine == DataNodeConfig._REQUIRED_DB_ENGINE_SQLITE:
                            required_properties = [
                                DataNodeConfig._REQUIRED_DB_NAME_SQL_PROPERTY,
                                DataNodeConfig._REQUIRED_DB_ENGINE_SQL_PROPERTY,
                                DataNodeConfig._REQUIRED_TABLE_NAME_PROPERTY,
                            ]
                for required_property in required_properties:
                    if required_property not in data_node_config.properties:
                        self._error(
                            "properties",
                            required_property,
                            f"`{data_node_config_id}` DataNode is missing the required "
                            f"property `{required_property}` for type `{storage_type}`",
                        )

    def _check_generic_read_write_fct_params(self, data_node_config_id: str, data_node_config: DataNodeConfig):
        if data_node_config.storage_type == DataNodeConfig._STORAGE_TYPE_VALUE_GENERIC:
            properties_to_check = [
                DataNodeConfig._OPTIONAL_READ_FUNCTION_PARAMS_GENERIC_PROPERTY,
                DataNodeConfig._OPTIONAL_WRITE_FUNCTION_PARAMS_GENERIC_PROPERTY,
            ]
            for prop_key in properties_to_check:
                if prop_key in data_node_config.properties:
                    prop_value = data_node_config.properties[prop_key]
                    if not isinstance(prop_value, tuple):  # type: ignore
                        self._error(
                            prop_key,
                            prop_value,
                            f"`{prop_key}` field of DataNode"
                            f" `{data_node_config_id}` must be populated with a Tuple value.",
                        )

    def _check_generic_read_write_fct(self, data_node_config_id: str, data_node_config: DataNodeConfig):
        if data_node_config.storage_type == DataNodeConfig._STORAGE_TYPE_VALUE_GENERIC:
            properties_to_check = [
                DataNodeConfig._REQUIRED_READ_FUNCTION_GENERIC_PROPERTY,
                DataNodeConfig._REQUIRED_WRITE_FUNCTION_GENERIC_PROPERTY,
            ]
            for prop_key in properties_to_check:
                prop_value = data_node_config.properties.get(prop_key)
                if prop_value and not callable(prop_value):
                    self._error(
                        prop_key,
                        prop_value,
                        f"`{prop_key}` of DataNode `{data_node_config_id}` must be populated with a Callable function.",
                    )

    def _check_exposed_type(self, data_node_config_id: str, data_node_config: DataNodeConfig):
        if not isinstance(data_node_config.exposed_type, str):
            return
        if data_node_config.exposed_type not in DataNodeConfig._ALL_EXPOSED_TYPES:
            self._error(
                data_node_config._EXPOSED_TYPE_KEY,
                data_node_config.exposed_type,
                f'The `{data_node_config._EXPOSED_TYPE_KEY}` of the DataNodeConfig `{data_node_config_id}` must be either "pandas", "numpy" or a custom type.',
            )<|MERGE_RESOLUTION|>--- conflicted
+++ resolved
@@ -39,11 +39,7 @@
                 data_node_config._STORAGE_TYPE_KEY,
                 data_node_config.storage_type,
                 f"`{data_node_config._STORAGE_TYPE_KEY}` field of DataNode `{data_node_config_id}` must be either csv, "
-<<<<<<< HEAD
-                f"sql, mongo_collection, pickle, excel, generic, json or in_memory.",
-=======
-                f"sql_table, sql, pickle, excel, generic, json or in_memory.",
->>>>>>> 97c8956e
+                f"sql_table, sql, mongo_collection, pickle, excel, generic, json or in_memory.",
             )
 
     def _check_scope(self, data_node_config_id: str, data_node_config: DataNodeConfig):
