--- conflicted
+++ resolved
@@ -103,21 +103,12 @@
             for prop_key in properties_to_check:
                 if data_node_config.properties and prop_key in data_node_config.properties:
                     prop_value = data_node_config.properties[prop_key]
-<<<<<<< HEAD
-                    if not isinstance(prop_value, (list, tuple)):
+                    if not isinstance(prop_value, list):
                         self._error(
                             prop_key,
                             prop_value,
                             f"`{prop_key}` field of DataNodeConfig"
-                            f" `{data_node_config_id}` must be populated with a List or a Tuple.",
-=======
-                    if not isinstance(prop_value, list):  # type: ignore
-                        self._error(
-                            prop_key,
-                            prop_value,
-                            f"`{prop_key}` field of DataNode"
                             f" `{data_node_config_id}` must be populated with a List value.",
->>>>>>> 5caf62fd
                         )
 
     def _check_callable(self, data_node_config_id: str, data_node_config: DataNodeConfig):
