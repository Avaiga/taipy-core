# Copyright 2022 Avaiga Private Limited
#
# Licensed under the Apache License, Version 2.0 (the "License"); you may not use this file except in compliance with
# the License. You may obtain a copy of the License at
#
#        http://www.apache.org/licenses/LICENSE-2.0
#
# Unless required by applicable law or agreed to in writing, software distributed under the License is distributed on
# an "AS IS" BASIS, WITHOUT WARRANTIES OR CONDITIONS OF ANY KIND, either express or implied. See the License for the
# specific language governing permissions and limitations under the License.

import json
from copy import copy
from typing import Any, Callable, Dict, List, Optional, Union

from taipy.config._config import _Config
from taipy.config.common._config_blocker import _ConfigBlocker
from taipy.config.common._template_handler import _TemplateHandler as _tpl
from taipy.config.common.scope import Scope
from taipy.config.config import Config
from taipy.config.section import Section

from ..common._warnings import _warn_deprecated
from ..common.default_custom_document import DefaultCustomDocument


class DataNodeConfig(Section):
    """
    Configuration fields needed to instantiate an actual `DataNode^` from the DataNodeConfig.

    A Data Node config is made to be used as a generator for actual data nodes. It holds configuration information
    needed to create an actual data node.

    Attributes:
        id (str): Unique identifier of the data node config. It must be a valid Python variable name.
        storage_type (str): Storage type of the data nodes created from the data node config. The possible values
            are : "csv", "excel", "pickle", "sql_table", "sql", "mongo_collection", "generic", "json", "parquet" and
            "in_memory".
            The default value is "pickle".
            Note that the "in_memory" value can only be used when `JobConfig^`.mode is "standalone".
        scope (Scope^):  The `Scope^` of the data nodes instantiated from the data node config. The default value is
            SCENARIO.
        **properties (dict[str, Any]): A dictionary of additional properties.
    """

    name = "DATA_NODE"

    _STORAGE_TYPE_KEY = "storage_type"
    _STORAGE_TYPE_VALUE_PICKLE = "pickle"
    _STORAGE_TYPE_VALUE_SQL_TABLE = "sql_table"
    _STORAGE_TYPE_VALUE_SQL = "sql"
    _STORAGE_TYPE_VALUE_MONGO_COLLECTION = "mongo_collection"
    _STORAGE_TYPE_VALUE_CSV = "csv"
    _STORAGE_TYPE_VALUE_EXCEL = "excel"
    _STORAGE_TYPE_VALUE_IN_MEMORY = "in_memory"
    _STORAGE_TYPE_VALUE_GENERIC = "generic"
    _STORAGE_TYPE_VALUE_JSON = "json"
    _STORAGE_TYPE_VALUE_PARQUET = "parquet"
    _DEFAULT_STORAGE_TYPE = _STORAGE_TYPE_VALUE_PICKLE
    _ALL_STORAGE_TYPES = [
        _STORAGE_TYPE_VALUE_PICKLE,
        _STORAGE_TYPE_VALUE_SQL_TABLE,
        _STORAGE_TYPE_VALUE_SQL,
        _STORAGE_TYPE_VALUE_MONGO_COLLECTION,
        _STORAGE_TYPE_VALUE_CSV,
        _STORAGE_TYPE_VALUE_EXCEL,
        _STORAGE_TYPE_VALUE_IN_MEMORY,
        _STORAGE_TYPE_VALUE_GENERIC,
        _STORAGE_TYPE_VALUE_JSON,
        _STORAGE_TYPE_VALUE_PARQUET,
    ]

    _EXPOSED_TYPE_KEY = "exposed_type"
    _EXPOSED_TYPE_PANDAS = "pandas"
    _EXPOSED_TYPE_NUMPY = "numpy"
    _DEFAULT_EXPOSED_TYPE = _EXPOSED_TYPE_PANDAS

    _ALL_EXPOSED_TYPES = [
        _EXPOSED_TYPE_PANDAS,
        _EXPOSED_TYPE_NUMPY,
    ]
    # Generic
    _REQUIRED_READ_FUNCTION_GENERIC_PROPERTY = "read_fct"
    _OPTIONAL_READ_FUNCTION_PARAMS_GENERIC_PROPERTY = "read_fct_params"
    _REQUIRED_WRITE_FUNCTION_GENERIC_PROPERTY = "write_fct"
    _OPTIONAL_WRITE_FUNCTION_PARAMS_GENERIC_PROPERTY = "write_fct_params"
    # CSV
    _OPTIONAL_EXPOSED_TYPE_CSV_PROPERTY = "exposed_type"
    _OPTIONAL_DEFAULT_PATH_CSV_PROPERTY = "default_path"
    _OPTIONAL_HAS_HEADER_CSV_PROPERTY = "has_header"
    # Excel
    _OPTIONAL_EXPOSED_TYPE_EXCEL_PROPERTY = "exposed_type"
    _OPTIONAL_DEFAULT_PATH_EXCEL_PROPERTY = "default_path"
    _OPTIONAL_HAS_HEADER_EXCEL_PROPERTY = "has_header"
    _OPTIONAL_SHEET_NAME_EXCEL_PROPERTY = "sheet_name"
    # In memory
    _OPTIONAL_DEFAULT_DATA_IN_MEMORY_PROPERTY = "default_data"
    # SQL
    _OPTIONAL_EXPOSED_TYPE_SQL_PROPERTY = "exposed_type"
    _REQUIRED_DB_USERNAME_SQL_PROPERTY = "db_username"
    _REQUIRED_DB_PASSWORD_SQL_PROPERTY = "db_password"
    _REQUIRED_DB_NAME_SQL_PROPERTY = "db_name"
    _REQUIRED_DB_ENGINE_SQL_PROPERTY = "db_engine"
    _REQUIRED_DB_ENGINE_SQLITE = "sqlite"
    _REQUIRED_DB_ENGINE_MSSQL = "mssql"
    _OPTIONAL_DB_EXTRA_ARGS_SQL_PROPERTY = "db_extra_args"
    # SQL_TABLE
    _REQUIRED_TABLE_NAME_PROPERTY = "table_name"
    # SQL
    _REQUIRED_READ_QUERY_SQL_PROPERTY = "read_query"
    _REQUIRED_WRITE_QUERY_BUILDER_SQL_PROPERTY = "write_query_builder"
    # MONGO
    _REQUIRED_DB_NAME_MONGO_PROPERTY = "db_name"
    _REQUIRED_COLLECTION_NAME_MONGO_PROPERTY = "collection_name"
    _OPTIONAL_CUSTOM_DOCUMENT_MONGO_PROPERTY = "custom_document"
    _OPTIONAL_DB_USERNAME_MONGO_PROPERTY = "db_username"
    _OPTIONAL_DB_PASSWORD_MONGO_PROPERTY = "db_password"
    _OPTIONAL_DB_EXTRA_ARGS_MONGO_PROPERTY = "db_extra_args"
    # Pickle
    _OPTIONAL_DEFAULT_PATH_PICKLE_PROPERTY = "default_path"
    _OPTIONAL_DEFAULT_DATA_PICKLE_PROPERTY = "default_data"
    # JSON
    _OPTIONAL_ENCODER_JSON_PROPERTY = "encoder"
    _OPTIONAL_DECODER_TYPE_JSON_PROPERTY = "decoder"
    _REQUIRED_DEFAULT_PATH_JSON_PROPERTY = "default_path"
    # Parquet
    _OPTIONAL_EXPOSED_TYPE_PARQUET_PROPERTY = "exposed_type"
    _OPTIONAL_DEFAULT_PATH_PARQUET_PROPERTY = "default_path"
    _OPTIONAL_COLUMNS_PARQUET_PROPERTY = "columns"
    _OPTIONAL_COMPRESSION_PARQUET_PROPERTY = "compression"

    _REQUIRED_PROPERTIES: Dict[str, List] = {
        _STORAGE_TYPE_VALUE_PICKLE: [],
        _STORAGE_TYPE_VALUE_SQL_TABLE: [
            _REQUIRED_DB_USERNAME_SQL_PROPERTY,
            _REQUIRED_DB_PASSWORD_SQL_PROPERTY,
            _REQUIRED_DB_NAME_SQL_PROPERTY,
            _REQUIRED_DB_ENGINE_SQL_PROPERTY,
            _REQUIRED_TABLE_NAME_PROPERTY,
        ],
        _STORAGE_TYPE_VALUE_SQL: [
            _REQUIRED_DB_USERNAME_SQL_PROPERTY,
            _REQUIRED_DB_PASSWORD_SQL_PROPERTY,
            _REQUIRED_DB_NAME_SQL_PROPERTY,
            _REQUIRED_DB_ENGINE_SQL_PROPERTY,
            _REQUIRED_READ_QUERY_SQL_PROPERTY,
            _REQUIRED_WRITE_QUERY_BUILDER_SQL_PROPERTY,
        ],
        _STORAGE_TYPE_VALUE_MONGO_COLLECTION: [
            _REQUIRED_DB_NAME_MONGO_PROPERTY,
            _REQUIRED_COLLECTION_NAME_MONGO_PROPERTY,
        ],
        _STORAGE_TYPE_VALUE_CSV: [],
        _STORAGE_TYPE_VALUE_EXCEL: [],
        _STORAGE_TYPE_VALUE_IN_MEMORY: [],
        _STORAGE_TYPE_VALUE_GENERIC: [
            _REQUIRED_READ_FUNCTION_GENERIC_PROPERTY,
            _REQUIRED_WRITE_FUNCTION_GENERIC_PROPERTY,
        ],
        _STORAGE_TYPE_VALUE_JSON: [_REQUIRED_DEFAULT_PATH_JSON_PROPERTY],
        _STORAGE_TYPE_VALUE_PARQUET: [],
    }

    _OPTIONAL_PROPERTIES = {
        _STORAGE_TYPE_VALUE_GENERIC: [
            _OPTIONAL_READ_FUNCTION_PARAMS_GENERIC_PROPERTY,
            _OPTIONAL_WRITE_FUNCTION_PARAMS_GENERIC_PROPERTY,
        ],
        _STORAGE_TYPE_VALUE_CSV: [
            _OPTIONAL_EXPOSED_TYPE_CSV_PROPERTY,
            _OPTIONAL_DEFAULT_PATH_CSV_PROPERTY,
            _OPTIONAL_HAS_HEADER_CSV_PROPERTY,
        ],
        _STORAGE_TYPE_VALUE_EXCEL: [
            _OPTIONAL_EXPOSED_TYPE_EXCEL_PROPERTY,
            _OPTIONAL_DEFAULT_PATH_EXCEL_PROPERTY,
            _OPTIONAL_HAS_HEADER_EXCEL_PROPERTY,
            _OPTIONAL_SHEET_NAME_EXCEL_PROPERTY,
        ],
        _STORAGE_TYPE_VALUE_IN_MEMORY: [_OPTIONAL_DEFAULT_DATA_IN_MEMORY_PROPERTY],
        _STORAGE_TYPE_VALUE_SQL_TABLE: [_OPTIONAL_EXPOSED_TYPE_SQL_PROPERTY, _OPTIONAL_DB_EXTRA_ARGS_SQL_PROPERTY],
        _STORAGE_TYPE_VALUE_SQL: [_OPTIONAL_EXPOSED_TYPE_SQL_PROPERTY, _OPTIONAL_DB_EXTRA_ARGS_SQL_PROPERTY],
        _STORAGE_TYPE_VALUE_MONGO_COLLECTION: [
            _OPTIONAL_CUSTOM_DOCUMENT_MONGO_PROPERTY,
            _OPTIONAL_DB_USERNAME_MONGO_PROPERTY,
            _OPTIONAL_DB_PASSWORD_MONGO_PROPERTY,
            _OPTIONAL_DB_EXTRA_ARGS_MONGO_PROPERTY,
        ],
        _STORAGE_TYPE_VALUE_PICKLE: [_OPTIONAL_DEFAULT_PATH_PICKLE_PROPERTY, _OPTIONAL_DEFAULT_DATA_PICKLE_PROPERTY],
        _STORAGE_TYPE_VALUE_JSON: [_OPTIONAL_ENCODER_JSON_PROPERTY, _OPTIONAL_DECODER_TYPE_JSON_PROPERTY],
        _STORAGE_TYPE_VALUE_PARQUET: [
            _OPTIONAL_EXPOSED_TYPE_PARQUET_PROPERTY,
            _OPTIONAL_DEFAULT_PATH_PARQUET_PROPERTY,
            _OPTIONAL_COLUMNS_PARQUET_PROPERTY,
            _OPTIONAL_COMPRESSION_PARQUET_PROPERTY,
        ],
    }

    _SCOPE_KEY = "scope"
    _DEFAULT_SCOPE = Scope.SCENARIO

    def __init__(self, id: str, storage_type: str = None, scope: Scope = None, **properties):
        self._storage_type = storage_type
        self._scope = scope
        super().__init__(id, **properties)

    def __copy__(self):
        return DataNodeConfig(self.id, self._storage_type, self._scope, **copy(self._properties))

    def __getattr__(self, item: str) -> Optional[Any]:
        return _tpl._replace_templates(self._properties.get(item))

    @property
    def storage_type(self):
        return _tpl._replace_templates(self._storage_type)

    @storage_type.setter  # type: ignore
    @_ConfigBlocker._check()
    def storage_type(self, val):
        self._storage_type = val

    @property
    def scope(self):
        return _tpl._replace_templates(self._scope)

    @scope.setter  # type: ignore
    @_ConfigBlocker._check()
    def scope(self, val):
        self._scope = val

    @property
    def cacheable(self):
        _warn_deprecated("cacheable", suggest="the skippable feature")
        cacheable = self._properties.get("cacheable")
        if cacheable is not None:
            return _tpl._replace_templates(cacheable)
        else:
            return False

    @cacheable.setter  # type: ignore
    @_ConfigBlocker._check()
    def cacheable(self, val):
        _warn_deprecated("cacheable", suggest="the skippable feature")
        self._properties["cacheable"] = val

    @classmethod
    def default_config(cls):
        return DataNodeConfig(cls._DEFAULT_KEY, cls._DEFAULT_STORAGE_TYPE, cls._DEFAULT_SCOPE)

    def _to_dict(self):
        as_dict = {}
        if self._storage_type is not None:
            as_dict[self._STORAGE_TYPE_KEY] = self._storage_type
        if self._scope is not None:
            as_dict[self._SCOPE_KEY] = self._scope
        as_dict.update(self._properties)
        return as_dict

    @classmethod
    def _from_dict(cls, as_dict: Dict[str, Any], id: str, config: Optional[_Config] = None):
        as_dict.pop(cls._ID_KEY, id)
        storage_type = as_dict.pop(cls._STORAGE_TYPE_KEY, None)
        scope = as_dict.pop(cls._SCOPE_KEY, None)
        return DataNodeConfig(id=id, storage_type=storage_type, scope=scope, **as_dict)

    def _update(self, as_dict, default_section=None):
        self._storage_type = as_dict.pop(self._STORAGE_TYPE_KEY, self._storage_type)
        if self._storage_type is None and default_section:
            self._storage_type = default_section.storage_type
        self._scope = as_dict.pop(self._SCOPE_KEY, self._scope)
        if self._scope is None and default_section:
            self._scope = default_section.scope
        self._properties.update(as_dict)
        if default_section:
            self._properties = {**default_section.properties, **self._properties}

    @staticmethod
    def _configure_default(storage_type: str, scope: Scope = _DEFAULT_SCOPE, **properties):
        """Configure the default values for data node configurations.
        This function creates the _default data node configuration_ object,
        where all data node configuration objects will find their default
        values when needed.
        Parameters:
            storage_type (str): The default storage type for all data node configurations.
                The possible values are _"pickle"_ (the default value), _"csv"_, _"excel"_,
                _"sql"_, _"mongo_collection"_, _"in_memory"_, _"json"_, _"parquet"_ or _"generic"_.
            scope (Scope^): The default scope for all data node configurations.
                The default value is `Scope.SCENARIO`.
            **properties (Dict[str, Any]): A keyworded variable length list of additional
                arguments.
        Returns:
            `DataNodeConfig^`: The default data node configuration.
        """
        section = DataNodeConfig(_Config.DEFAULT_KEY, storage_type, scope, **properties)
        Config._register(section)
        return Config.sections[DataNodeConfig.name][_Config.DEFAULT_KEY]

    @staticmethod
    def _configure(
        id: str,
        storage_type: str = _DEFAULT_STORAGE_TYPE,
        scope: Scope = _DEFAULT_SCOPE,
        **properties,
    ):
        """Configure a new data node configuration.
        Parameters:
            id (str): The unique identifier of the new data node configuration.
            storage_type (str): The data node configuration storage type. The possible values
                are _"pickle"_ (which the default value, unless it has been overloaded by the
                _storage_type_ value set in the default data node configuration
                (see `(Config.)configure_default_data_node()^`)), _"csv"_, _"excel"_, _"sql_table"_, _"sql"_, _"json"_,
                _"parquet"_, _"mongo_collection"_, _"in_memory"_, or _"generic"_.
            scope (Scope^): The scope of the data node configuration. The default value is
                `Scope.SCENARIO` (or the one specified in
                `(Config.)configure_default_data_node()^`).
            **properties (Dict[str, Any]): A keyworded variable length list of additional
                arguments.
        Returns:
            `DataNodeConfig^`: The new data node configuration.
        """
        section = DataNodeConfig(id, storage_type, scope, **properties)
        Config._register(section)
        return Config.sections[DataNodeConfig.name][id]

    @staticmethod
    def _configure_csv(
        id: str,
        default_path: str = None,
        has_header: bool = True,
        exposed_type=_DEFAULT_EXPOSED_TYPE,
        scope=_DEFAULT_SCOPE,
        **properties,
    ):
        """Configure a new CSV data node configuration.

        Parameters:
            id (str): The unique identifier of the new CSV data node configuration.
            default_path (str): The default path of the CSV file.
            has_header (bool): If True, indicates that the CSV file has a header.
            exposed_type: The exposed type of the data read from CSV file. The default value is `pandas`.
            scope (Scope^): The scope of the CSV data node configuration. The default value
                is `Scope.SCENARIO`.
            **properties (Dict[str, Any]): A keyworded variable length list of additional
                arguments.
        Returns:
            `DataNodeConfig^`: The new CSV data node configuration.
        """
        section = DataNodeConfig(
            id,
            DataNodeConfig._STORAGE_TYPE_VALUE_CSV,
            scope=scope,
            default_path=default_path,
            has_header=has_header,
            exposed_type=exposed_type,
            **properties,
        )
        Config._register(section)
        return Config.sections[DataNodeConfig.name][id]

    @staticmethod
    def _configure_json(
        id: str,
        default_path: str = None,
        encoder: json.JSONEncoder = None,
        decoder: json.JSONDecoder = None,
        scope=_DEFAULT_SCOPE,
        **properties,
    ):
        """Configure a new JSON data node configuration.

        Parameters:
            id (str): The unique identifier of the new JSON data node configuration.
            default_path (str): The default path of the JSON file.
            encoder (json.JSONEncoder): The JSON encoder used to write data into the JSON file.
            decoder (json.JSONDecoder): The JSON decoder used to read data from the JSON file.
            scope (Scope^): The scope of the JSON data node configuration. The default value
                is `Scope.SCENARIO`.
            **properties (Dict[str, Any]): A keyworded variable length list of additional
                arguments.
        Returns:
            `DataNodeConfig^`: The new JSON data node configuration.
        """
        section = DataNodeConfig(
            id,
            DataNodeConfig._STORAGE_TYPE_VALUE_JSON,
            scope=scope,
            default_path=default_path,
            encoder=encoder,
            decoder=decoder,
            **properties,
        )
        Config._register(section)
        return Config.sections[DataNodeConfig.name][id]

    @staticmethod
    def _configure_parquet(
        id: str,
        default_path: str = None,
        exposed_type=_DEFAULT_EXPOSED_TYPE,
        engine: Optional[str] = "pyarrow",
        compression: Optional[str] = "snappy",
        read_kwargs: Dict = dict(),
        write_kwargs: Dict = dict(),
        scope=_DEFAULT_SCOPE,
        **properties,
    ):
        """Configure a new Parquet data node configuration.

        Parameters:
            id (str): The unique identifier of the new Parquet data node configuration.
            default_path (str): The default path of the Parquet file.
            exposed_type: The exposed type of the data read from Parquet file. The default value is `pandas`.
            engine (Optional[str]): Parquet library to use. Possible values are _"fastparquet"_ or _"pyarrow"_.
                The default value is _"pyarrow"_.
            compression (Optional[str]): Name of the compression to use. Use None for no compression.
                `{'snappy', 'gzip', 'brotli', None}`, default `'snappy'`.
            read_kwargs (Optional[Dict]): Additional parameters passed to the `pandas.read_parquet` method.
            write_kwargs (Optional[Dict]): Additional parameters passed to the `pandas.DataFrame.write_parquet` method.
                The parameters in "read_kwargs" and "write_kwargs" have a **higher precedence** than the top-level
                parameters which are also passed to Pandas.
            scope (Scope^): The scope of the Parquet data node configuration. The default value
                is `Scope.SCENARIO`.
            **properties (Dict[str, Any]): A keyworded variable length list of additional
                arguments.
        Returns:
            `DataNodeConfig^`: The new Parquet data node configuration.
        """
        section = DataNodeConfig(
            id,
            DataNodeConfig._STORAGE_TYPE_VALUE_PARQUET,
            scope=scope,
            default_path=default_path,
            engine=engine,
            compression=compression,
            read_kwargs=read_kwargs,
            write_kwargs=write_kwargs,
            exposed_type=exposed_type,
            **properties,
        )
        Config._register(section)
        return Config.sections[DataNodeConfig.name][id]

    @staticmethod
    def _configure_excel(
        id: str,
        default_path: str = None,
        has_header: bool = True,
        sheet_name: Union[List[str], str] = None,
        exposed_type=_DEFAULT_EXPOSED_TYPE,
        scope: Scope = _DEFAULT_SCOPE,
        **properties,
    ):
        """Configure a new Excel data node configuration.

        Parameters:
            id (str): The unique identifier of the new Excel data node configuration.
            default_path (str): The path of the Excel file.
            has_header (bool): If True, indicates that the Excel file has a header.
            sheet_name (Union[List[str], str]): The list of sheet names to be used. This
                can be a unique name.
            exposed_type: The exposed type of the data read from Excel file. The default value is `pandas`.
            scope (Scope^): The scope of the Excel data node configuration. The default
                value is `Scope.SCENARIO`.
            **properties (Dict[str, Any]): A keyworded variable length list of additional
                arguments.
        Returns:
            `DataNodeConfig^`: The new CSV data node configuration.
        """
        section = DataNodeConfig(
            id,
            DataNodeConfig._STORAGE_TYPE_VALUE_EXCEL,
            scope=scope,
            default_path=default_path,
            has_header=has_header,
            sheet_name=sheet_name,
            exposed_type=exposed_type,
            **properties,
        )
        Config._register(section)
        return Config.sections[DataNodeConfig.name][id]

    @staticmethod
    def _configure_generic(
        id: str,
        read_fct: Callable = None,
        write_fct: Callable = None,
        read_fct_params: List = None,
        write_fct_params: List = None,
        scope: Scope = _DEFAULT_SCOPE,
        **properties,
    ):
        """Configure a new generic data node configuration.

        Parameters:
            id (str): The unique identifier of the new generic data node configuration.
            read_fct (Optional[Callable]): The Python function called to read the data.
            write_fct (Optional[Callable]): The Python function called to write the data.
                The provided function must have at least one parameter that receives the data
                to be written.
            read_fct_params (Optional[List]): The parameters that are passed to _read_fct_
                to read the data.
            write_fct_params (Optional[List]): The parameters that are passed to _write_fct_
                to write the data.
            scope (Optional[Scope^]): The scope of the Generic data node configuration.
                The default value is `Scope.SCENARIO`.
            **properties (Dict[str, Any]): A keyworded variable length list of additional
                arguments.
        Returns:
            `DataNodeConfig^`: The new Generic data node configuration.
        """
        section = DataNodeConfig(
            id,
            DataNodeConfig._STORAGE_TYPE_VALUE_GENERIC,
            scope=scope,
            read_fct=read_fct,
            write_fct=write_fct,
            read_fct_params=read_fct_params,
            write_fct_params=write_fct_params,
            **properties,
        )
        Config._register(section)
        return Config.sections[DataNodeConfig.name][id]

    @staticmethod
    def _configure_in_memory(
        id: str,
        default_data: Optional[Any] = None,
        scope: Scope = _DEFAULT_SCOPE,
        **properties,
    ):
        """Configure a new _in_memory_ data node configuration.

        Parameters:
            id (str): The unique identifier of the new in_memory data node configuration.
            default_data (Optional[Any]): The default data of the data nodes instantiated from
                this in_memory data node configuration.
            scope (Scope^): The scope of the in_memory data node configuration. The default
                value is `Scope.SCENARIO`.
<<<<<<< HEAD
=======
            cacheable (bool): If True, indicates that the in_memory data node is cacheable. The default value is
                _False_.
>>>>>>> 8e5fa206
            **properties (Dict[str, Any]): A keyworded variable length list of additional
                arguments.
        Returns:
            `DataNodeConfig^`: The new _in_memory_ data node configuration.
        """
        section = DataNodeConfig(
            id,
            DataNodeConfig._STORAGE_TYPE_VALUE_IN_MEMORY,
            scope=scope,
            default_data=default_data,
            **properties,
        )
        Config._register(section)
        return Config.sections[DataNodeConfig.name][id]

    @staticmethod
    def _configure_pickle(
        id: str,
        default_data: Optional[Any] = None,
        scope: Scope = _DEFAULT_SCOPE,
        **properties,
    ):
        """Configure a new pickle data node configuration.

        Parameters:
            id (str): The unique identifier of the new pickle data node configuration.
            default_data (Optional[Any]): The default data of the data nodes instantiated from
                this pickle data node configuration.
            scope (Scope^): The scope of the pickle data node configuration. The default value
                is `Scope.SCENARIO`.
            **properties (Dict[str, Any]): A keyworded variable length list of additional
                arguments.
        Returns:
            `DataNodeConfig^`: The new pickle data node configuration.
        """
        section = DataNodeConfig(
            id,
            DataNodeConfig._STORAGE_TYPE_VALUE_PICKLE,
            scope=scope,
            default_data=default_data,
            **properties,
        )
        Config._register(section)
        return Config.sections[DataNodeConfig.name][id]

    @staticmethod
    def _configure_sql_table(
        id: str,
        db_username: str,
        db_password: str,
        db_name: str,
        db_engine: str,
        table_name: str = None,
        db_port: int = 1433,
        db_host: str = "localhost",
        db_driver: str = "ODBC Driver 17 for SQL Server",
        db_extra_args: Dict[str, Any] = None,
        exposed_type=_EXPOSED_TYPE_PANDAS,
        scope: Scope = _DEFAULT_SCOPE,
        **properties,
    ):
        """Configure a new SQL table data node configuration.

        Parameters:
            id (str): The unique identifier of the new SQL data node configuration.
            db_username (str): The database username.
            db_password (str): The database password.
            db_name (str): The database name.
            db_host (str): The database host. The default value is _"localhost"_.
            db_engine (str): The database engine. Possible values are _"sqlite"_, _"mssql"_, _"mysql"_, or
                _"postgresql"_.
            db_driver (str): The database driver. The default value is
                _"ODBC Driver 17 for SQL Server"_.
            db_port (int): The database port. The default value is 1433.
            db_extra_args (Dict[str, Any]): A dictionary of additional arguments to be passed into database
                connection string.
            table_name (str): The name of the SQL table.
            exposed_type: The exposed type of the data read from SQL query. The default value is `pandas`.
            scope (Scope^): The scope of the SQL data node configuration. The default value is
                `Scope.SCENARIO`.
<<<<<<< HEAD
=======
            cacheable (bool): If True, indicates that the SQL table data node is cacheable. The default value is
                _False_.
>>>>>>> 8e5fa206
            **properties (Dict[str, Any]): A keyworded variable length list of additional
                arguments.
        Returns:
            `DataNodeConfig^`: The new SQL data node configuration.
        """
        section = DataNodeConfig(
            id,
            DataNodeConfig._STORAGE_TYPE_VALUE_SQL_TABLE,
            scope=scope,
            db_username=db_username,
            db_password=db_password,
            db_name=db_name,
            db_host=db_host,
            db_engine=db_engine,
            db_driver=db_driver,
            db_port=db_port,
            db_extra_args=db_extra_args,
            table_name=table_name,
            exposed_type=exposed_type,
            **properties,
        )
        Config._register(section)
        return Config.sections[DataNodeConfig.name][id]

    @staticmethod
    def _configure_sql(
        id: str,
        db_username: str,
        db_password: str,
        db_name: str,
        db_engine: str,
        db_port: int = 1433,
        db_host: str = "localhost",
        db_driver: str = "ODBC Driver 17 for SQL Server",
        db_extra_args: Dict[str, Any] = None,
        read_query: str = None,
        write_query_builder: Callable = None,
        exposed_type=_DEFAULT_EXPOSED_TYPE,
        scope: Scope = _DEFAULT_SCOPE,
        **properties,
    ):
        """Configure a new SQL data node configuration.

        Parameters:
            id (str): The unique identifier of the new SQL data node configuration.
            db_username (str): The database username.
            db_password (str): The database password.
            db_name (str): The database name.
            db_engine (str): The database engine. Possible values are _"sqlite"_, _"mssql"_, _"mysql"_, or
                _"postgresql"_.
            db_port (int): The database port. The default value is 1433.
            db_host (str): The database host. The default value is _"localhost"_.
            db_driver (str): The database driver. The default value is
                _"ODBC Driver 17 for SQL Server"_.
            db_extra_args (Dict[str, Any]): A dictionary of additional arguments to be passed into database
                connection string.
            read_query (str): The SQL query string used to read the data from the database.
            write_query_builder (Callable): A callback function that takes the data as an input parameter and returns a
                list of SQL queries.
            exposed_type: The exposed type of the data read from SQL query. The default value is `pandas`.
            scope (Scope^): The scope of the SQL data node configuration. The default value is
                `Scope.SCENARIO`.
            **properties (Dict[str, Any]): A keyworded variable length list of additional
                arguments.
        Returns:
            `DataNodeConfig^`: The new SQL data node configuration.
        """
        section = DataNodeConfig(
            id,
            DataNodeConfig._STORAGE_TYPE_VALUE_SQL,
            scope=scope,
            db_username=db_username,
            db_password=db_password,
            db_name=db_name,
            db_host=db_host,
            db_engine=db_engine,
            db_driver=db_driver,
            read_query=read_query,
            write_query_builder=write_query_builder,
            db_port=db_port,
            db_extra_args=db_extra_args,
            exposed_type=exposed_type,
            **properties,
        )
        Config._register(section)
        return Config.sections[DataNodeConfig.name][id]

    @staticmethod
    def _configure_mongo_collection(
        id: str,
        db_name: str,
        collection_name: str,
        custom_document: Any = DefaultCustomDocument,
        db_username: str = "",
        db_password: str = "",
        db_host: str = "localhost",
        db_port: int = 27017,
        db_extra_args: Dict[str, Any] = {},
        scope: Scope = _DEFAULT_SCOPE,
        **properties,
    ):
        """Configure a new Mongo collection data node configuration.

        Parameters:
            id (str): The unique identifier of the new Mongo collection data node configuration.
            db_name (str): The database name.
            collection_name (str): The collection in the database to read from and to write the data to.
            custom_document (Any): The custom document class to store, encode, and decode data when reading and writing
                to a Mongo collection. The custom_document can have optional `decode` method to decode data in the
                Mongo collection to a custom object, and `encode` method to encode the object's properties to the
                Mongo collection when writing.
            db_username (str): The database username.
            db_password (str): The database password.
            db_host (str): The database host. The default value is _"localhost"_.
            db_port (int): The database port. The default value is 27017.
            db_extra_args (Dict[str, Any]): A dictionary of additional arguments to be passed into database connection
                string.
            scope (Scope^): The scope of the Mongo collection data node configuration. The default value is
                `Scope.SCENARIO`.
            **properties (Dict[str, Any]): A keyworded variable length list of additional
                arguments.
        Returns:
            `DataNodeConfig^`: The new Mongo collection data node configuration.
        """
        section = DataNodeConfig(
            id,
            DataNodeConfig._STORAGE_TYPE_VALUE_MONGO_COLLECTION,
            scope=scope,
            db_username=db_username,
            db_password=db_password,
            db_name=db_name,
            collection_name=collection_name,
            custom_document=custom_document,
            db_host=db_host,
            db_port=db_port,
            db_extra_args=db_extra_args,
            **properties,
        )
        Config._register(section)
        return Config.sections[DataNodeConfig.name][id]<|MERGE_RESOLUTION|>--- conflicted
+++ resolved
@@ -536,11 +536,6 @@
                 this in_memory data node configuration.
             scope (Scope^): The scope of the in_memory data node configuration. The default
                 value is `Scope.SCENARIO`.
-<<<<<<< HEAD
-=======
-            cacheable (bool): If True, indicates that the in_memory data node is cacheable. The default value is
-                _False_.
->>>>>>> 8e5fa206
             **properties (Dict[str, Any]): A keyworded variable length list of additional
                 arguments.
         Returns:
@@ -621,11 +616,6 @@
             exposed_type: The exposed type of the data read from SQL query. The default value is `pandas`.
             scope (Scope^): The scope of the SQL data node configuration. The default value is
                 `Scope.SCENARIO`.
-<<<<<<< HEAD
-=======
-            cacheable (bool): If True, indicates that the SQL table data node is cacheable. The default value is
-                _False_.
->>>>>>> 8e5fa206
             **properties (Dict[str, Any]): A keyworded variable length list of additional
                 arguments.
         Returns:
