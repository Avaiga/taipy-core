# Copyright 2022 Avaiga Private Limited
#
# Licensed under the Apache License, Version 2.0 (the "License"); you may not use this file except in compliance with
# the License. You may obtain a copy of the License at
#
#        http://www.apache.org/licenses/LICENSE-2.0
#
# Unless required by applicable law or agreed to in writing, software distributed under the License is distributed on
# an "AS IS" BASIS, WITHOUT WARRANTIES OR CONDITIONS OF ANY KIND, either express or implied. See the License for the
# specific language governing permissions and limitations under the License.

import threading
from concurrent.futures import ProcessPoolExecutor
from functools import partial

from taipy.config import Config
from taipy.config._toml_serializer import _TomlSerializer

from ...job.job import Job
from .._abstract_scheduler import _AbstractScheduler
from ._job_dispatcher import _JobDispatcher


class _StandaloneJobDispatcher(_JobDispatcher):
    """Manages job dispatching (instances of `Job^` class) in an asynchronous way using a ProcessPoolExecutor."""

    def __init__(self, scheduler: _AbstractScheduler):
        super().__init__(scheduler)
        self._executor = ProcessPoolExecutor(Config.job_config.nb_of_workers or 1)  # type: ignore
        self._nb_available_workers = self._executor._max_workers  # type: ignore

    def _can_execute(self) -> bool:
        """Returns True if a worker is available for a new run."""
        return self._nb_available_workers > 0

    def _dispatch(self, job: Job):
        """Dispatches the given `Job^` on an available worker for execution.

        Parameters:
            job (Job^): The job to submit on an executor with an available worker.
        """
        self._nb_available_workers -= 1

        config_as_string = _TomlSerializer()._serialize(Config._applied_config)
        future = self._executor.submit(
            self._run_wrapped_function, Config.job_config.mode, config_as_string, job.id, job.task
        )

        self._set_dispatched_processes(job.id, future)  # type: ignore
<<<<<<< HEAD

=======
>>>>>>> fcf1f75e
        future.add_done_callback(self.__release_worker)
        future.add_done_callback(partial(self._update_status_from_future, job))

    def __release_worker(self, _):
        self._nb_available_workers += 1

    def _update_status_from_future(self, job: Job, ft):
<<<<<<< HEAD

=======
>>>>>>> fcf1f75e
        self._pop_dispatched_process(job.id)  # type: ignore
        self._update_status(job, ft.result())<|MERGE_RESOLUTION|>--- conflicted
+++ resolved
@@ -47,10 +47,6 @@
         )
 
         self._set_dispatched_processes(job.id, future)  # type: ignore
-<<<<<<< HEAD
-
-=======
->>>>>>> fcf1f75e
         future.add_done_callback(self.__release_worker)
         future.add_done_callback(partial(self._update_status_from_future, job))
 
@@ -58,9 +54,5 @@
         self._nb_available_workers += 1
 
     def _update_status_from_future(self, job: Job, ft):
-<<<<<<< HEAD
-
-=======
->>>>>>> fcf1f75e
         self._pop_dispatched_process(job.id)  # type: ignore
         self._update_status(job, ft.result())