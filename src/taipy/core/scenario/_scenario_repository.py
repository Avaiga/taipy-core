# Copyright 2023 Avaiga Private Limited
#
# Licensed under the Apache License, Version 2.0 (the "License"); you may not use this file except in compliance with
# the License. You may obtain a copy of the License at
#
#        http://www.apache.org/licenses/LICENSE-2.0
#
# Unless required by applicable law or agreed to in writing, software distributed under the License is distributed on
# an "AS IS" BASIS, WITHOUT WARRANTIES OR CONDITIONS OF ANY KIND, either express or implied. See the License for the
# specific language governing permissions and limitations under the License.

import pathlib
from typing import Any, Iterable, List, Optional, Union

from .._repository._repository import _AbstractRepository
from .._repository._repository_adapter import _RepositoryAdapter
from ._scenario_model import _ScenarioModel
from .scenario import Scenario


class _ScenarioRepository(_AbstractRepository[_ScenarioModel, Scenario]):  # type: ignore
    def __init__(self, **kwargs):
        kwargs.update({"to_model_fct": Scenario._to_model, "from_model_fct": Scenario._from_model})
        self.repo = _RepositoryAdapter.select_base_repository()(**kwargs)

    @property
    def repository(self):
        return self.repo

    def load(self, model_id: str) -> Scenario:
        return self.repo.load(model_id)

    # This is temporary, just to keep the same interface as the new repository signature, to not break old tests
    def _load(self, model_id: str) -> Scenario:
        return self.repo.load(model_id)

    def _load_all(self, version_number: Optional[str] = None) -> List[Scenario]:
        return self.repo._load_all(version_number)

    def _load_all_by(self, by, version_number: Optional[str] = None) -> List[Scenario]:
        return self.repo._load_all_by(by, version_number)

    def _save(self, entity: Scenario):
        return self.repo._save(entity)

    def _delete(self, entity_id: str):
        return self.repo._delete(entity_id)

    def _delete_all(self):
        return self.repo._delete_all()

    def _delete_many(self, ids: Iterable[str]):
        return self.repo._delete_many(ids)

    def _search(self, attribute: str, value: Any, version_number: Optional[str] = None) -> Optional[Scenario]:
        return self.repo._search(attribute, value, version_number)

    def _export(self, entity_id: str, folder_path: Union[str, pathlib.Path]):
<<<<<<< HEAD
        return self.repo._export(entity_id, folder_path)
=======
        return self.repo._export(entity_id, folder_path)

    def _get_by_config_id(self, config_id: str) -> List[Scenario]:
        return self.repo._get_by_config_id(config_id)

    @staticmethod
    def __to_pipeline_ids(pipelines) -> List[PipelineId]:
        return [p.id if isinstance(p, Pipeline) else p for p in pipelines]

    @staticmethod
    def __to_cycle(cycle_id: CycleId = None) -> Optional[Cycle]:
        return _CycleManagerFactory._build_manager()._get(cycle_id) if cycle_id else None

    @staticmethod
    def __to_cycle_id(cycle: Cycle = None) -> Optional[CycleId]:
        return cycle.id if cycle else None
>>>>>>> 14c22e6a
<|MERGE_RESOLUTION|>--- conflicted
+++ resolved
@@ -56,23 +56,7 @@
         return self.repo._search(attribute, value, version_number)
 
     def _export(self, entity_id: str, folder_path: Union[str, pathlib.Path]):
-<<<<<<< HEAD
-        return self.repo._export(entity_id, folder_path)
-=======
         return self.repo._export(entity_id, folder_path)
 
     def _get_by_config_id(self, config_id: str) -> List[Scenario]:
-        return self.repo._get_by_config_id(config_id)
-
-    @staticmethod
-    def __to_pipeline_ids(pipelines) -> List[PipelineId]:
-        return [p.id if isinstance(p, Pipeline) else p for p in pipelines]
-
-    @staticmethod
-    def __to_cycle(cycle_id: CycleId = None) -> Optional[Cycle]:
-        return _CycleManagerFactory._build_manager()._get(cycle_id) if cycle_id else None
-
-    @staticmethod
-    def __to_cycle_id(cycle: Cycle = None) -> Optional[CycleId]:
-        return cycle.id if cycle else None
->>>>>>> 14c22e6a
+        return self.repo._get_by_config_id(config_id)