# Copyright 2022 Avaiga Private Limited
#
# Licensed under the Apache License, Version 2.0 (the "License"); you may not use this file except in compliance with
# the License. You may obtain a copy of the License at
#
#        http://www.apache.org/licenses/LICENSE-2.0
#
# Unless required by applicable law or agreed to in writing, software distributed under the License is distributed on
# an "AS IS" BASIS, WITHOUT WARRANTIES OR CONDITIONS OF ANY KIND, either express or implied. See the License for the
# specific language governing permissions and limitations under the License.

from functools import partial
from typing import Any, Callable, List, Optional, Union

from taipy.config.common.scope import Scope

from ._pipeline_repository_factory import _PipelineRepositoryFactory
from .pipeline import Pipeline
from .._manager._manager import _Manager
from ..common._entity_ids import _EntityIds
from ..common.alias import PipelineId, ScenarioId
from ..config.pipeline_config import PipelineConfig
from ..exceptions.exceptions import NonExistingPipeline
from ..job._job_manager_factory import _JobManagerFactory
from ..job.job import Job
from ..task._task_manager_factory import _TaskManagerFactory
<<<<<<< HEAD
from ..task.task import Task
from ._pipeline_repository_factory import _PipelineRepositoryFactory
from .pipeline import Pipeline
=======
>>>>>>> be92e782


class _PipelineManager(_Manager[Pipeline]):
    _repository = _PipelineRepositoryFactory._build_repository()  # type: ignore
    _ENTITY_NAME = Pipeline.__name__

    @classmethod
    def _subscribe(
        cls,
        callback: Callable[[Pipeline, Job], None],
        params: Optional[List[Any]] = None,
        pipeline: Optional[Pipeline] = None,
    ):
        if pipeline is None:
            pipelines = cls._get_all()
            for pln in pipelines:
                cls.__add_subscriber(callback, params, pln)
            return

        cls.__add_subscriber(callback, params, pipeline)

    @classmethod
    def _unsubscribe(
        cls,
        callback: Callable[[Pipeline, Job], None],
        params: Optional[List[Any]] = None,
        pipeline: Optional[Pipeline] = None,
    ):

        if pipeline is None:
            pipelines = cls._get_all()
            for pln in pipelines:
                cls.__remove_subscriber(callback, params, pln)
            return

        cls.__remove_subscriber(callback, params, pipeline)

    @classmethod
    def __add_subscriber(cls, callback, params, pipeline):
        pipeline._add_subscriber(callback, params)
        cls._set(pipeline)

    @classmethod
    def __remove_subscriber(cls, callback, params, pipeline):
        pipeline._remove_subscriber(callback, params)
        cls._set(pipeline)

    @classmethod
    def _get_or_create(cls, pipeline_config: PipelineConfig, scenario_id: Optional[ScenarioId] = None) -> Pipeline:
<<<<<<< HEAD
        pipeline_id = Pipeline._new_id(pipeline_config.id)  # type: ignore
=======
        pipeline_id = Pipeline._new_id(str(pipeline_config.id))
>>>>>>> be92e782

        task_manager = _TaskManagerFactory._build_manager()
        tasks = task_manager._bulk_get_or_create(pipeline_config.task_configs, scenario_id, pipeline_id)

        scope = min(task.scope for task in tasks) if len(tasks) != 0 else Scope.GLOBAL
<<<<<<< HEAD
        owner_id = scenario_id if scope == Scope.SCENARIO else pipeline_id if scope == Scope.PIPELINE else None

        if pipelines_from_owner := cls._repository._get_by_config_and_owner_id(pipeline_config.id, owner_id):  # type: ignore
            return pipelines_from_owner

        pipeline = Pipeline(
            pipeline_config.id,  # type: ignore
            dict(**pipeline_config._properties),
            tasks,
            pipeline_id,
            owner_id,
            {scenario_id} if scenario_id else None,
        )
=======
        parent_id = scenario_id if scope == Scope.SCENARIO else pipeline_id if scope == Scope.PIPELINE else None

        if pipelines_from_parent := cls._repository._get_by_config_and_parent_id(str(pipeline_config.id), parent_id):
            return pipelines_from_parent

        pipeline = Pipeline(str(pipeline_config.id), dict(**pipeline_config._properties), tasks, pipeline_id, parent_id)
>>>>>>> be92e782
        cls._set(pipeline)
        return pipeline

    @classmethod
    def _submit(
        cls,
        pipeline: Union[PipelineId, Pipeline],
        callbacks: Optional[List[Callable]] = None,
        force: bool = False,
        wait: bool = False,
        timeout: Optional[Union[float, int]] = None,
    ):
        callbacks = callbacks or []
        pipeline_id = pipeline.id if isinstance(pipeline, Pipeline) else pipeline
        pipeline = cls._get(pipeline_id)
        if pipeline is None:
            raise NonExistingPipeline(pipeline_id)
        pipeline_subscription_callback = cls.__get_status_notifier_callbacks(pipeline) + callbacks
        return (
            _TaskManagerFactory._build_manager()
            ._scheduler()
            .submit(pipeline, callbacks=pipeline_subscription_callback, force=force, wait=wait, timeout=timeout)
        )

    @staticmethod
    def __get_status_notifier_callbacks(pipeline: Pipeline) -> List:
        return [partial(c.callback, *c.params, pipeline) for c in pipeline.subscribers]

    @classmethod
    def _hard_delete(cls, pipeline_id: PipelineId):
        pipeline = cls._get(pipeline_id)
        entity_ids_to_delete = cls._get_children_entity_ids(pipeline)
        entity_ids_to_delete.pipeline_ids.add(pipeline.id)
        cls._delete_entities_of_multiple_types(entity_ids_to_delete)

    @classmethod
    def _get_children_entity_ids(cls, pipeline: Pipeline) -> _EntityIds:
        entity_ids = _EntityIds()
        for task in pipeline.tasks.values():
            if not isinstance(task, Task):
                task = _TaskManagerFactory._build_manager()._get(task)
            if task.owner_id == pipeline.id:
                entity_ids.task_ids.add(task.id)
            for data_node in task.data_nodes.values():
                if data_node.owner_id == pipeline.id:
                    entity_ids.data_node_ids.add(data_node.id)
        jobs = _JobManagerFactory._build_manager()._get_all()
        for job in jobs:
            if job.task.id in entity_ids.task_ids:
                entity_ids.job_ids.add(job.id)
        return entity_ids<|MERGE_RESOLUTION|>--- conflicted
+++ resolved
@@ -14,8 +14,6 @@
 
 from taipy.config.common.scope import Scope
 
-from ._pipeline_repository_factory import _PipelineRepositoryFactory
-from .pipeline import Pipeline
 from .._manager._manager import _Manager
 from ..common._entity_ids import _EntityIds
 from ..common.alias import PipelineId, ScenarioId
@@ -24,12 +22,9 @@
 from ..job._job_manager_factory import _JobManagerFactory
 from ..job.job import Job
 from ..task._task_manager_factory import _TaskManagerFactory
-<<<<<<< HEAD
 from ..task.task import Task
 from ._pipeline_repository_factory import _PipelineRepositoryFactory
 from .pipeline import Pipeline
-=======
->>>>>>> be92e782
 
 
 class _PipelineManager(_Manager[Pipeline]):
@@ -79,38 +74,25 @@
 
     @classmethod
     def _get_or_create(cls, pipeline_config: PipelineConfig, scenario_id: Optional[ScenarioId] = None) -> Pipeline:
-<<<<<<< HEAD
-        pipeline_id = Pipeline._new_id(pipeline_config.id)  # type: ignore
-=======
-        pipeline_id = Pipeline._new_id(str(pipeline_config.id))
->>>>>>> be92e782
+        pipeline_id = Pipeline._new_id(str(pipeline_config.id))  # type: ignore
 
         task_manager = _TaskManagerFactory._build_manager()
         tasks = task_manager._bulk_get_or_create(pipeline_config.task_configs, scenario_id, pipeline_id)
 
         scope = min(task.scope for task in tasks) if len(tasks) != 0 else Scope.GLOBAL
-<<<<<<< HEAD
         owner_id = scenario_id if scope == Scope.SCENARIO else pipeline_id if scope == Scope.PIPELINE else None
 
-        if pipelines_from_owner := cls._repository._get_by_config_and_owner_id(pipeline_config.id, owner_id):  # type: ignore
+        if pipelines_from_owner := cls._repository._get_by_config_and_owner_id(str(pipeline_config.id), owner_id):
             return pipelines_from_owner
 
         pipeline = Pipeline(
-            pipeline_config.id,  # type: ignore
+            str(pipeline_config.id),  # type: ignore
             dict(**pipeline_config._properties),
             tasks,
             pipeline_id,
             owner_id,
             {scenario_id} if scenario_id else None,
         )
-=======
-        parent_id = scenario_id if scope == Scope.SCENARIO else pipeline_id if scope == Scope.PIPELINE else None
-
-        if pipelines_from_parent := cls._repository._get_by_config_and_parent_id(str(pipeline_config.id), parent_id):
-            return pipelines_from_parent
-
-        pipeline = Pipeline(str(pipeline_config.id), dict(**pipeline_config._properties), tasks, pipeline_id, parent_id)
->>>>>>> be92e782
         cls._set(pipeline)
         return pipeline
 
