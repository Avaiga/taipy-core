# Copyright 2022 Avaiga Private Limited
#
# Licensed under the Apache License, Version 2.0 (the "License"); you may not use this file except in compliance with
# the License. You may obtain a copy of the License at
#
#        http://www.apache.org/licenses/LICENSE-2.0
#
# Unless required by applicable law or agreed to in writing, software distributed under the License is distributed on
# an "AS IS" BASIS, WITHOUT WARRANTIES OR CONDITIONS OF ANY KIND, either express or implied. See the License for the
# specific language governing permissions and limitations under the License.

from __future__ import annotations

import uuid
from typing import Any, Callable, Dict, List, Optional, Set, Union

import networkx as nx

from taipy.config.common._template_handler import _TemplateHandler as _tpl
from taipy.config.common._validate_id import _validate_id

from ..common._entity import _Entity
from ..common._listattributes import _ListAttributes
from ..common._properties import _Properties
from ..common._reload import _reload, _self_reload, _self_setter
<<<<<<< HEAD
from ..common._utils import Subscriber
from ..common._warnings import _warn_deprecated
=======
from ..common._utils import _Subscriber
>>>>>>> be92e782
from ..common.alias import PipelineId, TaskId
from ..data.data_node import DataNode
from ..exceptions.exceptions import NonExistingTask
from ..job.job import Job
from ..task.task import Task


class Pipeline(_Entity):
    """List of `Task^`s and additional attributes representing a set of data processing
    elements connected as a direct acyclic graph.

    Attributes:
        config_id (str): The identifier of the `PipelineConfig^`.
        properties (dict[str, Any]): A dictionary of additional properties.
        tasks (List[Task^]): The list of `Task`s.
        pipeline_id (str): The Unique identifier of the pipeline.
        owner_id (str):  The identifier of the owner (scenario_id, cycle_id) or None.
        parent_ids (Optional[Set[str]]): The set of identifiers of the parent scenarios.
    """

    _ID_PREFIX = "PIPELINE"
    __SEPARATOR = "_"
    _MANAGER_NAME = "pipeline"

    def __init__(
        self,
        config_id: str,
        properties: Dict[str, Any],
        tasks: Union[List[TaskId], List[Task], List[Union[TaskId, Task]]],
        pipeline_id: PipelineId = None,
<<<<<<< HEAD
        owner_id: Optional[str] = None,
        parent_ids: Optional[Set[str]] = None,
        subscribers: List[Subscriber] = None,
=======
        parent_id: Optional[str] = None,
        subscribers: List[_Subscriber] = None,
>>>>>>> be92e782
    ):
        self.config_id = _validate_id(config_id)
        self.id: PipelineId = pipeline_id or self._new_id(self.config_id)
        self.owner_id = owner_id
        self.parent_ids = parent_ids or set()
        self._tasks = tasks

        self._subscribers = _ListAttributes(self, subscribers or list())
        self._properties = _Properties(self, **properties)

    @property  # type: ignore
    def parent_id(self):
        """
        Deprecated. Use owner_id instead.
        """
        _warn_deprecated("parent_id", suggest="owner_id")
        return self.owner_id

    @parent_id.setter  # type: ignore
    def parent_id(self, val):
        """
        Deprecated. Use owner_id instead.
        """
        _warn_deprecated("parent_id", suggest="owner_id")
        self.owner_id = val

    def __getstate__(self):
        return self.id

    def __setstate__(self, id):
        import taipy.core as tp

        p = tp.get(id)
        self.__dict__ = p.__dict__

    @property  # type: ignore
    @_self_reload(_MANAGER_NAME)
    def tasks(self):
        return self._get_tasks()

    @tasks.setter  # type: ignore
    @_self_setter(_MANAGER_NAME)
    def tasks(self, tasks: Union[List[TaskId], List[Task]]):
        self._tasks = tasks

    @property
    def data_nodes(self) -> Dict[str, DataNode]:
        data_nodes = {}
        list_data_nodes = [task.data_nodes for task in self._get_tasks().values()]
        for data_node in list_data_nodes:
            for k, v in data_node.items():
                data_nodes[k] = v
        return data_nodes

    @property  # type: ignore
    @_self_reload(_MANAGER_NAME)
    def subscribers(self):
        return self._subscribers

    @subscribers.setter  # type: ignore
    @_self_setter(_MANAGER_NAME)
    def subscribers(self, val):
        self._subscribers = val or set()

    @property  # type: ignore
    def properties(self):
        self._properties = _reload("pipeline", self)._properties
        return self._properties

    def __eq__(self, other):
        return self.id == other.id

    @staticmethod
    def _new_id(config_id: str) -> PipelineId:
        return PipelineId(Pipeline.__SEPARATOR.join([Pipeline._ID_PREFIX, _validate_id(config_id), str(uuid.uuid4())]))

    def __getattr__(self, attribute_name):
        protected_attribute_name = _validate_id(attribute_name)
        if protected_attribute_name in self._properties:
            return _tpl._replace_templates(self._properties[protected_attribute_name])
        tasks = self._get_tasks()
        if protected_attribute_name in tasks:
            return tasks[protected_attribute_name]
        for task in tasks.values():
            if protected_attribute_name in task.input:
                return task.input[protected_attribute_name]
            if protected_attribute_name in task.output:
                return task.output[protected_attribute_name]
        raise AttributeError(f"{attribute_name} is not an attribute of pipeline {self.id}")

    def _is_consistent(self) -> bool:
        dag = self.__build_dag()
        if not nx.is_directed_acyclic_graph(dag):
            return False
        is_data_node = True
        for nodes in nx.topological_generations(dag):
            for node in nodes:
                if is_data_node and not isinstance(node, DataNode):
                    return False
                if not is_data_node and not isinstance(node, Task):
                    return False
            is_data_node = not is_data_node
        return True

    def __build_dag(self):
        graph = nx.DiGraph()
        tasks = self._get_tasks()
        for task in tasks.values():
            if has_input := task.input:
                for predecessor in task.input.values():
                    graph.add_edges_from([(predecessor, task)])
            if has_output := task.output:
                for successor in task.output.values():
                    graph.add_edges_from([(task, successor)])
            if not has_input and not has_output:
                graph.add_node(task)
        return graph

    def _get_tasks(self):
        from ..task._task_manager_factory import _TaskManagerFactory

        tasks = {}
        task_manager = _TaskManagerFactory._build_manager()
        for task_or_id in self._tasks:
            t = task_manager._get(task_or_id, task_or_id)
            if not isinstance(t, Task):
                raise NonExistingTask(task_or_id)
            tasks[t.config_id] = t

        return tasks

    @property  # type: ignore
    @_self_reload(_MANAGER_NAME)
    def subscribers(self):
        return self._subscribers

    @subscribers.setter  # type: ignore
    @_self_setter(_MANAGER_NAME)
    def subscribers(self, val):
        self._subscribers = _ListAttributes(self, val)

    def _add_subscriber(self, callback: Callable, params: Optional[List[Any]] = None):
        params = [] if params is None else params
        self._subscribers.append(_Subscriber(callback=callback, params=params))

    def _remove_subscriber(self, callback: Callable, params: Optional[List[Any]] = None):
        if params is not None:
            self._subscribers.remove(_Subscriber(callback, params))
        else:
            elem = [x for x in self._subscribers if x.callback == callback]
            if not elem:
                raise ValueError
            self._subscribers.remove(elem[0])

    def _get_sorted_tasks(self) -> List[List[Task]]:
        dag = self.__build_dag()
        remove = [node for node, degree in dict(dag.in_degree).items() if degree == 0 and isinstance(node, DataNode)]
        dag.remove_nodes_from(remove)
        return list(nodes for nodes in nx.topological_generations(dag) if (Task in (type(node) for node in nodes)))

    def subscribe(
        self,
        callback: Callable[[Pipeline, Job], None],
        params: Optional[List[Any]] = None,
    ):
        """Subscribe a function to be called on `Job^` status change.
        The subscription is applied to all jobs created from the pipeline's execution.

        Parameters:
            callback (Callable[[Pipeline^, Job^], None]): The callable function to be called on
                status change.
            params (Optional[List[Any]]): The parameters to be passed to the _callback_.
        Note:
            Notification will be available only for jobs created after this subscription.
        """
        from ... import core as tp

        return tp.subscribe_pipeline(callback, params, self)

    def unsubscribe(self, callback: Callable[[Pipeline, Job], None], params: Optional[List[Any]] = None):
        """Unsubscribe a function that is called when the status of a `Job^` changes.

        Parameters:
            callback (Callable[[Pipeline^, Job^], None]): The callable function to unsubscribe.
            params (Optional[List[Any]]): The parameters to be passed to the _callback_.
        Note:
            The function will continue to be called for ongoing jobs.
        """
        from ... import core as tp

        return tp.unsubscribe_pipeline(callback, params, self)

    def submit(
        self,
        callbacks: Optional[List[Callable]] = None,
        force: bool = False,
        wait: bool = False,
        timeout: Optional[Union[float, int]] = None,
    ):
        """Submit the pipeline for execution.

        All the `Task^`s of the pipeline will be submitted for execution.

        Parameters:
            callbacks (List[Callable]): The list of callable functions to be called on status
                change.
            force (bool): Force execution even if the data nodes are in cache.
            wait (bool): Wait for the scheduled jobs created from the pipeline submission to be finished in asynchronous mode.
            timeout (Union[float, int]): The maximum number of seconds to wait for the jobs to be finished before returning.

        """
        from ._pipeline_manager_factory import _PipelineManagerFactory

        return _PipelineManagerFactory._build_manager()._submit(self, callbacks, force, wait, timeout)<|MERGE_RESOLUTION|>--- conflicted
+++ resolved
@@ -23,12 +23,8 @@
 from ..common._listattributes import _ListAttributes
 from ..common._properties import _Properties
 from ..common._reload import _reload, _self_reload, _self_setter
-<<<<<<< HEAD
-from ..common._utils import Subscriber
+from ..common._utils import _Subscriber
 from ..common._warnings import _warn_deprecated
-=======
-from ..common._utils import _Subscriber
->>>>>>> be92e782
 from ..common.alias import PipelineId, TaskId
 from ..data.data_node import DataNode
 from ..exceptions.exceptions import NonExistingTask
@@ -59,14 +55,9 @@
         properties: Dict[str, Any],
         tasks: Union[List[TaskId], List[Task], List[Union[TaskId, Task]]],
         pipeline_id: PipelineId = None,
-<<<<<<< HEAD
         owner_id: Optional[str] = None,
         parent_ids: Optional[Set[str]] = None,
-        subscribers: List[Subscriber] = None,
-=======
-        parent_id: Optional[str] = None,
         subscribers: List[_Subscriber] = None,
->>>>>>> be92e782
     ):
         self.config_id = _validate_id(config_id)
         self.id: PipelineId = pipeline_id or self._new_id(self.config_id)
