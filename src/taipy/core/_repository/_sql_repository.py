--- conflicted
+++ resolved
@@ -159,13 +159,9 @@
         return self.__to_entity(entry)
 
     def _get_by_config_and_owner_id(self, config_id: str, owner_id: Optional[str]) -> Optional[Entity]:
-<<<<<<< HEAD
         entity = self.__get_entities_by_config_and_owner(config_id, owner_id)
         return self.__to_entity(entity)
-=======
-        entities = iter(self.__get_entities_by_config_and_owner(config_id, owner_id))
-        return self.__to_entity(next(entities, None))  # type: ignore
->>>>>>> fa69baf8
+
 
     def _get_by_configs_and_owner_ids(self, configs_and_owner_ids):
         # Design in order to optimize performance on Entity creation.
@@ -182,13 +178,7 @@
 
         return res
 
-<<<<<<< HEAD
     def __get_entities_by_config_and_owner(self, config_id: str, owner_id: Optional[str] = "") -> _TaipyModel:
-=======
-    def __get_entities_by_config_and_owner(
-        self, config_id: str, owner_id: Optional[str] = "", only_first: bool = False, version_number: Optional[str] = None
-    ):
->>>>>>> fa69baf8
         if owner_id:
             query = (
                 self.session.query(self._table)
@@ -203,17 +193,8 @@
                 .filter(self._table.document.contains(f'"config_id": "{config_id}"'))
                 .filter(self._table.document.contains('"owner_id": null'))
             )
-<<<<<<< HEAD
-
+        query = self.__filter_by_version(query, version_number)
         return query.first()
-=======
-        
-        query = self.__filter_by_version(query, version_number)
-        
-        if only_first:
-            return query.first()
-        return query.all()
->>>>>>> fa69baf8
 
     def __insert_model(self, model: ModelType):
         entry = self._table(
