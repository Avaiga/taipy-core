# Copyright 2023 Avaiga Private Limited
#
# Licensed under the Apache License, Version 2.0 (the "License"); you may not use this file except in compliance with
# the License. You may obtain a copy of the License at
#
#        http://www.apache.org/licenses/LICENSE-2.0
#
# Unless required by applicable law or agreed to in writing, software distributed under the License is distributed on
# an "AS IS" BASIS, WITHOUT WARRANTIES OR CONDITIONS OF ANY KIND, either express or implied. See the License for the
# specific language governing permissions and limitations under the License.


from ._core import Core
from .cycle.cycle import Cycle
from .cycle.cycle_id import CycleId
from .data.data_node import DataNode
from .data.data_node_id import DataNodeId
from .job.job import Job
from .job.job_id import JobId
from .job.status import Status
from .pipeline.pipeline import Pipeline
from .pipeline.pipeline_id import PipelineId
from .scenario.scenario import Scenario
from .scenario.scenario_id import ScenarioId
from .taipy import (
    cancel_job,
    clean_all_entities,
    clean_all_entities_by_version,
    compare_scenarios,
    create_pipeline,
    create_scenario,
    delete,
    delete_job,
    delete_jobs,
    export_scenario,
    get,
    get_cycles,
    get_cycles_scenarios,
    get_data_nodes,
    get_jobs,
    get_latest_job,
    get_parents,
    get_pipelines,
    get_primary,
    get_primary_scenarios,
    get_scenarios,
    get_tasks,
    is_deletable,
<<<<<<< HEAD
    is_submittable,
=======
    is_promotable,
>>>>>>> 1626ad42
    set,
    set_primary,
    submit,
    subscribe_pipeline,
    subscribe_scenario,
    tag,
    unsubscribe_pipeline,
    unsubscribe_scenario,
    untag,
)
from .task.task import Task
from .task.task_id import TaskId<|MERGE_RESOLUTION|>--- conflicted
+++ resolved
@@ -46,11 +46,8 @@
     get_scenarios,
     get_tasks,
     is_deletable,
-<<<<<<< HEAD
+    is_promotable,
     is_submittable,
-=======
-    is_promotable,
->>>>>>> 1626ad42
     set,
     set_primary,
     submit,
