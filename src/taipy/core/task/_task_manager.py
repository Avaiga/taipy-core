# Copyright 2023 Avaiga Private Limited
#
# Licensed under the Apache License, Version 2.0 (the "License"); you may not use this file except in compliance with
# the License. You may obtain a copy of the License at
#
#        http://www.apache.org/licenses/LICENSE-2.0
#
# Unless required by applicable law or agreed to in writing, software distributed under the License is distributed on
# an "AS IS" BASIS, WITHOUT WARRANTIES OR CONDITIONS OF ANY KIND, either express or implied. See the License for the
# specific language governing permissions and limitations under the License.

from typing import Callable, List, Optional, Type, Union

from taipy.config import Config
from taipy.config.common.scope import Scope

from .._entity._entity_ids import _EntityIds
from .._manager._manager import _Manager
from .._orchestrator._abstract_orchestrator import _AbstractOrchestrator
from .._repository._v2._abstract_repository import _AbstractRepository
from .._version._version_manager_factory import _VersionManagerFactory
from .._version._version_mixin import _VersionMixin
from ..common.warn_if_inputs_not_ready import _warn_if_inputs_not_ready
from ..config.task_config import TaskConfig
from ..cycle.cycle_id import CycleId
from ..data._data_manager_factory import _DataManagerFactory
from ..exceptions.exceptions import NonExistingTask
from ..notification import EventEntityType, EventOperation, _publish_event
from ..pipeline.pipeline_id import PipelineId
from ..scenario.scenario_id import ScenarioId
from ..task.task import Task
from .task_id import TaskId


class _TaskManager(_Manager[Task], _VersionMixin):

    _ENTITY_NAME = Task.__name__
    _repository: _AbstractRepository
    _EVENT_ENTITY_TYPE = EventEntityType.TASK

    @classmethod
    def _orchestrator(cls) -> Type[_AbstractOrchestrator]:
        from .._orchestrator._orchestrator_factory import _OrchestratorFactory

        return _OrchestratorFactory._build_orchestrator()

    @classmethod
    def _set(cls, task: Task):
        cls.__save_data_nodes(task.input.values())
        cls.__save_data_nodes(task.output.values())
        super()._set(task)

    @classmethod
    def _bulk_get_or_create(
        cls,
        task_configs: List[TaskConfig],
        cycle_id: Optional[CycleId] = None,
        scenario_id: Optional[ScenarioId] = None,
    ) -> List[Task]:
        data_node_configs = set()
        for task_config in task_configs:
            data_node_configs.update([Config.data_nodes[dnc.id] for dnc in task_config.input_configs])
            data_node_configs.update([Config.data_nodes[dnc.id] for dnc in task_config.output_configs])

        data_nodes = _DataManagerFactory._build_manager()._bulk_get_or_create(
<<<<<<< HEAD
            list(data_node_configs), cycle_id, scenario_id
=======
            list(data_node_configs), cycle_id, scenario_id, pipeline_id
>>>>>>> de67e8b4
        )
        tasks_configs_and_owner_id = []
        for task_config in task_configs:
            task_dn_configs = [Config.data_nodes[dnc.id] for dnc in task_config.output_configs] + [
                Config.data_nodes[dnc.id] for dnc in task_config.input_configs
            ]
            task_config_data_nodes = [data_nodes[dn_config] for dn_config in task_dn_configs]
            scope = min(dn.scope for dn in task_config_data_nodes) if len(task_config_data_nodes) != 0 else Scope.GLOBAL
            owner_id: Union[Optional[PipelineId], Optional[ScenarioId], Optional[CycleId]]
            if scope == Scope.SCENARIO:
                owner_id = scenario_id
            elif scope == Scope.CYCLE:
                owner_id = cycle_id
            else:
                owner_id = None

            tasks_configs_and_owner_id.append((task_config, owner_id))

        tasks_by_config = cls._repository._get_by_configs_and_owner_ids(tasks_configs_and_owner_id)  # type: ignore

        tasks = []
        for task_config, owner_id in tasks_configs_and_owner_id:
            if task := tasks_by_config.get((task_config, owner_id)):
                tasks.append(task)
            else:
                version = _VersionManagerFactory._build_manager()._get_latest_version()
                inputs = [
                    data_nodes[input_config]
                    for input_config in [Config.data_nodes[dnc.id] for dnc in task_config.input_configs]
                ]
                outputs = [
                    data_nodes[output_config]
                    for output_config in [Config.data_nodes[dnc.id] for dnc in task_config.output_configs]
                ]
                skippable = task_config.skippable
                task = Task(
                    str(task_config.id),
                    dict(**task_config._properties),
                    task_config.function,
                    inputs,
                    outputs,
                    owner_id=owner_id,
                    parent_ids=set(),
                    version=version,
                    skippable=skippable,
                )
                for dn in set(inputs + outputs):
                    dn._parent_ids.update([task.id])
                cls._set(task)
                _publish_event(cls._EVENT_ENTITY_TYPE, task.id, EventOperation.CREATION, None)
                tasks.append(task)
        return tasks

    @classmethod
    def _get_all(cls, version_number: Optional[str] = "all") -> List[Task]:
        """
        Returns all entities.
        """
        filters = cls._build_filters_with_version(version_number)
        return cls._repository._load_all(filters)

    @classmethod
    def __save_data_nodes(cls, data_nodes):
        data_manager = _DataManagerFactory._build_manager()
        for i in data_nodes:
            data_manager._set(i)

    @classmethod
    def _hard_delete(cls, task_id: TaskId):
        task = cls._get(task_id)
        entity_ids_to_delete = cls._get_children_entity_ids(task)
        entity_ids_to_delete.task_ids.add(task.id)
        cls._delete_entities_of_multiple_types(entity_ids_to_delete)

    @classmethod
    def _get_children_entity_ids(cls, task: Task):
        entity_ids = _EntityIds()

        from ..job._job_manager_factory import _JobManagerFactory

        jobs = _JobManagerFactory._build_manager()._get_all()

        for job in jobs:
            if job.task.id == task.id:
                entity_ids.job_ids.add(job.id)
        return entity_ids

    @classmethod
    def _is_submittable(cls, task: Union[Task, TaskId]) -> bool:
        if isinstance(task, str):
            task = cls._get(task)
        return isinstance(task, Task)

    @classmethod
    def _submit(
        cls,
        task: Union[TaskId, Task],
        callbacks: Optional[List[Callable]] = None,
        force: bool = False,
        wait: bool = False,
        timeout: Optional[Union[float, int]] = None,
        check_inputs_are_ready: bool = True,
    ):
        task_id = task.id if isinstance(task, Task) else task
        task = cls._get(task_id)
        if task is None:
            raise NonExistingTask(task_id)
        if check_inputs_are_ready:
            _warn_if_inputs_not_ready(task.input.values())
        job = cls._orchestrator().submit_task(task, callbacks=callbacks, force=force, wait=wait, timeout=timeout)
        _publish_event(cls._EVENT_ENTITY_TYPE, task.id, EventOperation.SUBMISSION, None)
        return job

    @classmethod
    def _get_by_config_id(cls, config_id: str) -> List[Task]:
        """
        Get all tasks by its config id.
        """
        return cls._repository._load_all([{"config_id": config_id}])<|MERGE_RESOLUTION|>--- conflicted
+++ resolved
@@ -63,11 +63,7 @@
             data_node_configs.update([Config.data_nodes[dnc.id] for dnc in task_config.output_configs])
 
         data_nodes = _DataManagerFactory._build_manager()._bulk_get_or_create(
-<<<<<<< HEAD
             list(data_node_configs), cycle_id, scenario_id
-=======
-            list(data_node_configs), cycle_id, scenario_id, pipeline_id
->>>>>>> de67e8b4
         )
         tasks_configs_and_owner_id = []
         for task_config in task_configs:
