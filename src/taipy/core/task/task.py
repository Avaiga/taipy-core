--- conflicted
+++ resolved
@@ -207,8 +207,7 @@
         """
         from ._task_manager_factory import _TaskManagerFactory
 
-<<<<<<< HEAD
-        _TaskManagerFactory._build_manager()._submit(self, callbacks, force, wait, timeout)
+        return _TaskManagerFactory._build_manager()._submit(self, callbacks, force, wait, timeout)
 
     @classmethod
     def _to_model(cls, task) -> _TaskModel:
@@ -255,7 +254,4 @@
                 data_nodes.append(data_node)
             else:
                 raise NonExistingDataNode(_id)
-        return data_nodes
-=======
-        return _TaskManagerFactory._build_manager()._submit(self, callbacks, force, wait, timeout)
->>>>>>> 48714809
+        return data_nodes