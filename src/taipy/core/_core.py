# Copyright 2023 Avaiga Private Limited
#
# Licensed under the Apache License, Version 2.0 (the "License"); you may not use this file except in compliance with
# the License. You may obtain a copy of the License at
#
#        http://www.apache.org/licenses/LICENSE-2.0
#
# Unless required by applicable law or agreed to in writing, software distributed under the License is distributed on
# an "AS IS" BASIS, WITHOUT WARRANTIES OR CONDITIONS OF ANY KIND, either express or implied. See the License for the
# specific language governing permissions and limitations under the License.

import uuid
from typing import Optional

from taipy.config import Config
from taipy.config.checker.issue_collector import IssueCollector
from taipy.logger._taipy_logger import _TaipyLogger

from ._orchestrator._dispatcher._job_dispatcher import _JobDispatcher
from ._orchestrator._orchestrator import _Orchestrator
from ._orchestrator._orchestrator_factory import _OrchestratorFactory
from ._version._version_cli import _VersioningCLI
from ._version._version_manager_factory import _VersionManagerFactory
from .config.checkers._migration_config_checker import _MigrationConfigChecker
from .taipy import clean_all_entities_by_version


class Core:
    """
    Core service
    """

    _orchestrator: Optional[_Orchestrator] = None
    _dispatcher: Optional[_JobDispatcher] = None

    def __init__(self):
        """
        Initialize a Core service.
        """
        _VersioningCLI._create_parser()
        self.__logger = _TaipyLogger._get_logger()
        self.cli_args = _VersioningCLI._parse_arguments()
        self._orchestrator = _OrchestratorFactory._build_orchestrator()

    def run(self, force_restart=False):
        """
        Start a Core service.

        This function check the configuration, start a dispatcher and lock the Config.
        """
        self.__check_config()
        self.__manage_version(*self.cli_args)
        self.__start_dispatcher(force_restart)

    def stop(self):
        """
        Stop the Core service.

        This function stops the dispatcher and unblock the Config for update.
        """
        Config.unblock_update()

        if self._dispatcher:
<<<<<<< HEAD
            self._dispatcher = _SchedulerFactory._remove_dispatcher()
            self.__logger.info("Core service has been stopped.")
=======
            self._dispatcher = _OrchestratorFactory._remove_dispatcher()
            _TaipyLogger._get_logger().info("Core service has been stopped.")
>>>>>>> e1b7643a

    def __check_config(self):
        Config.check()
        Config.block_update()

    def __manage_version(self, mode, _version_number, force, clean_entities):
        if mode == "development":
            current_version_number = _VersionManagerFactory._build_manager()._get_development_version()

            clean_all_entities_by_version(current_version_number)
            self.__logger.info(f"Development mode: Clean all entities of version {current_version_number}")

            _VersionManagerFactory._build_manager()._set_development_version(current_version_number)

        elif mode in ["experiment", "production"]:
            default_version_number = {
                "experiment": str(uuid.uuid4()),
                "production": _VersionManagerFactory._build_manager()._get_latest_version(),
            }
            version_setter = {
                "experiment": _VersionManagerFactory._build_manager()._set_experiment_version,
                "production": _VersionManagerFactory._build_manager()._set_production_version,
            }

            if _version_number:
                current_version_number = _version_number
            else:
                current_version_number = default_version_number[mode]

            if clean_entities:
                clean_all_entities_by_version(current_version_number)
                self.__logger.info(f"Clean all entities of version {current_version_number}")

            version_setter[mode](current_version_number, force)
            if mode == "production":
                self.__check_production_migration_config()
        else:
            raise SystemExit(f"Undefined execution mode: {mode}.")

    def __start_dispatcher(self, force_restart):
        if dispatcher := _OrchestratorFactory._build_dispatcher(force_restart=force_restart):
            self._dispatcher = dispatcher

        if Config.job_config.is_development:
<<<<<<< HEAD
            _Scheduler._check_and_execute_jobs_if_development_mode()

    def __check_production_migration_config(self):
        collector = _MigrationConfigChecker(Config._applied_config, IssueCollector())._check()
        for issue in collector._warnings:
            self.__logger.warning(str(issue))
        for issue in collector._infos:
            self.__logger.info(str(issue))
        for issue in collector._errors:
            self.__logger.error(str(issue))
        if len(collector._errors) != 0:
            raise SystemExit("Configuration errors found. Please check the error log for more information.")
=======
            _Orchestrator._check_and_execute_jobs_if_development_mode()
>>>>>>> e1b7643a
<|MERGE_RESOLUTION|>--- conflicted
+++ resolved
@@ -61,13 +61,8 @@
         Config.unblock_update()
 
         if self._dispatcher:
-<<<<<<< HEAD
-            self._dispatcher = _SchedulerFactory._remove_dispatcher()
+            self._dispatcher = _OrchestratorFactory._remove_dispatcher()
             self.__logger.info("Core service has been stopped.")
-=======
-            self._dispatcher = _OrchestratorFactory._remove_dispatcher()
-            _TaipyLogger._get_logger().info("Core service has been stopped.")
->>>>>>> e1b7643a
 
     def __check_config(self):
         Config.check()
@@ -112,8 +107,7 @@
             self._dispatcher = dispatcher
 
         if Config.job_config.is_development:
-<<<<<<< HEAD
-            _Scheduler._check_and_execute_jobs_if_development_mode()
+            _Orchestrator._check_and_execute_jobs_if_development_mode()
 
     def __check_production_migration_config(self):
         collector = _MigrationConfigChecker(Config._applied_config, IssueCollector())._check()
@@ -124,7 +118,4 @@
         for issue in collector._errors:
             self.__logger.error(str(issue))
         if len(collector._errors) != 0:
-            raise SystemExit("Configuration errors found. Please check the error log for more information.")
-=======
-            _Orchestrator._check_and_execute_jobs_if_development_mode()
->>>>>>> e1b7643a
+            raise SystemExit("Configuration errors found. Please check the error log for more information.")