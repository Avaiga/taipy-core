# Copyright 2023 Avaiga Private Limited
#
# Licensed under the Apache License, Version 2.0 (the "License"); you may not use this file except in compliance with
# the License. You may obtain a copy of the License at
#
#        http://www.apache.org/licenses/LICENSE-2.0
#
# Unless required by applicable law or agreed to in writing, software distributed under the License is distributed on
# an "AS IS" BASIS, WITHOUT WARRANTIES OR CONDITIONS OF ANY KIND, either express or implied. See the License for the
# specific language governing permissions and limitations under the License.

from typing import List

from .._entity._reload import _get_manager
from ..notification import _publish_event


class _Entity:
    _MANAGER_NAME: str
    _is_in_context = False
    _in_context_attributes_changed_collector: List

    def __enter__(self):
        self._is_in_context = True
        self._in_context_attributes_changed_collector = list()
        return self

    def __exit__(self, exc_type, exc_value, exc_traceback):
        # If multiple entities is in context, the last to enter will be the first to exit
        self._is_in_context = False
<<<<<<< HEAD
        _get_manager(self._MANAGER_NAME)._set(self)

    @classmethod
    def _to_model(cls, entity):
        raise NotImplementedError

    @classmethod
    def _from_model(cls, model):
        raise NotImplementedError
=======
        while self._in_context_attributes_changed_collector:
            _publish_event(*self._in_context_attributes_changed_collector.pop(0))
        _get_manager(self._MANAGER_NAME)._set(self)
>>>>>>> 4e222a39
<|MERGE_RESOLUTION|>--- conflicted
+++ resolved
@@ -28,7 +28,8 @@
     def __exit__(self, exc_type, exc_value, exc_traceback):
         # If multiple entities is in context, the last to enter will be the first to exit
         self._is_in_context = False
-<<<<<<< HEAD
+        while self._in_context_attributes_changed_collector:
+            _publish_event(*self._in_context_attributes_changed_collector.pop(0))
         _get_manager(self._MANAGER_NAME)._set(self)
 
     @classmethod
@@ -37,9 +38,4 @@
 
     @classmethod
     def _from_model(cls, model):
-        raise NotImplementedError
-=======
-        while self._in_context_attributes_changed_collector:
-            _publish_event(*self._in_context_attributes_changed_collector.pop(0))
-        _get_manager(self._MANAGER_NAME)._set(self)
->>>>>>> 4e222a39
+        raise NotImplementedError