--- conflicted
+++ resolved
@@ -3,10 +3,6 @@
 import os
 import random
 import string
-<<<<<<< HEAD
-from datetime import datetime
-=======
->>>>>>> bd4ac5d8
 from time import sleep
 
 import pytest
@@ -123,25 +119,8 @@
         job = scheduler.submit_task(task)
         with pytest.raises(JobNotDeletedException):
             _JobManager._delete(job)
-<<<<<<< HEAD
-    assert_true_after_1_minute_max(job.is_completed)
-    _JobManager._delete(job)
-
-
-def assert_true_after_1_minute_max(assertion):
-    start = datetime.now()
-    while (datetime.now() - start).seconds < 60:
-        sleep(0.1)  # Limit CPU usage
-        try:
-            if assertion():
-                return
-        except Exception as e:
-            print("Raise (test_scheduler):", e)
-    assert assertion()
-=======
     utils.assert_true_after_1_minute_max(job.is_completed)
     _JobManager._delete(job)
->>>>>>> bd4ac5d8
 
 
 def _create_task(function, nb_outputs=1):
