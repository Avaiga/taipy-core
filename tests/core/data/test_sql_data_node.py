--- conflicted
+++ resolved
@@ -247,8 +247,7 @@
                 mck.assert_called_once_with(written_data, create_table_mock.return_value, cursor_mock)
             with mock.patch(f"src.taipy.core.data.sql.SQLDataNode.{called_func}") as mck:
                 dn2._write(data)
-<<<<<<< HEAD
-                insert_mock.assert_called_once_with(written_data, create_table_mock.return_value, cursor_mock)
+                mck.assert_called_once_with(written_data, create_table_mock.return_value, cursor_mock)
 
     def test_raise_error_invalid_exposed_type(self):
         with pytest.raises(InvalidExposedType):
@@ -263,8 +262,6 @@
                     "exposed_type": "foo",
                 },
             )
-=======
-                mck.assert_called_once_with(written_data, create_table_mock.return_value, cursor_mock)
 
     def test_write_dataframe(self):
         dn = SQLDataNode(
@@ -320,5 +317,4 @@
 
             with mock.patch(f"src.taipy.core.data.sql.SQLDataNode._delete_all_rows") as mck:
                 dn._write(data)
-                mck.assert_called_once_with(create_table_mock.return_value, cursor_mock)
->>>>>>> 232a8677
+                mck.assert_called_once_with(create_table_mock.return_value, cursor_mock)