import os
import pathlib

import pytest

from taipy.core.common.alias import DataNodeId
from taipy.core.config.config import Config
from taipy.core.config.data_node_config import DataNodeConfig
from taipy.core.data._data_manager import _DataManager
from taipy.core.data.csv import CSVDataNode
from taipy.core.data.in_memory import InMemoryDataNode
from taipy.core.data.pickle import PickleDataNode
from taipy.core.data.scope import Scope
from taipy.core.exceptions.data_node import InvalidDataNodeType, NonExistingDataNode
from taipy.core.exceptions.repository import ModelNotFound


class TestDataManager:
    def test_create_data_node_and_modify_properties_does_not_modify_config(self):
        dn_config = Config._add_data_node(id="name", foo="bar")
        dn = _DataManager._create_and_set(dn_config, None)
        assert dn_config.properties.get("foo") == "bar"
        assert dn_config.properties.get("baz") is None

        dn.properties["baz"] = "qux"
        _DataManager._set(dn)
        assert dn_config.properties.get("foo") == "bar"
        assert dn_config.properties.get("baz") is None
        assert dn.properties.get("foo") == "bar"
        assert dn.properties.get("baz") == "qux"

    def test_create_and_get_csv_data_node(self):
        # Test we can instantiate a CsvDataNode from DataNodeConfig with :
        # - a csv type
        # - a default scenario scope
        # - No parent_id
        csv_dn_config = Config._add_data_node(id="foo", storage_type="csv", path="bar", has_header=True)
        csv_dn = _DataManager._create_and_set(csv_dn_config, None)

        assert isinstance(csv_dn, CSVDataNode)
        assert isinstance(_DataManager._get(csv_dn.id), CSVDataNode)

        assert _DataManager._get(csv_dn.id) is not None
        assert _DataManager._get(csv_dn.id).id == csv_dn.id
        assert _DataManager._get(csv_dn.id).config_id == "foo"
        assert _DataManager._get(csv_dn.id).config_id == csv_dn.config_id
        assert _DataManager._get(csv_dn.id).scope == Scope.SCENARIO
        assert _DataManager._get(csv_dn.id).scope == csv_dn.scope
        assert _DataManager._get(csv_dn.id).parent_id is None
        assert _DataManager._get(csv_dn.id).parent_id == csv_dn.parent_id
        assert _DataManager._get(csv_dn.id).last_edition_date is None
        assert _DataManager._get(csv_dn.id).last_edition_date == csv_dn.last_edition_date
        assert _DataManager._get(csv_dn.id).job_ids == []
        assert _DataManager._get(csv_dn.id).job_ids == csv_dn.job_ids
        assert not _DataManager._get(csv_dn.id).is_ready_for_reading
        assert _DataManager._get(csv_dn.id).is_ready_for_reading == csv_dn.is_ready_for_reading
        assert len(_DataManager._get(csv_dn.id).properties) == 3
        assert not _DataManager._get(csv_dn.id).properties["cacheable"]
        assert _DataManager._get(csv_dn.id).properties.get("path") == "bar"
        assert _DataManager._get(csv_dn.id).properties.get("has_header")
        assert _DataManager._get(csv_dn.id).properties == csv_dn.properties

        assert _DataManager._get(csv_dn) is not None
        assert _DataManager._get(csv_dn).id == csv_dn.id
        assert _DataManager._get(csv_dn).config_id == "foo"
        assert _DataManager._get(csv_dn).config_id == csv_dn.config_id
        assert _DataManager._get(csv_dn).scope == Scope.SCENARIO
        assert _DataManager._get(csv_dn).scope == csv_dn.scope
        assert _DataManager._get(csv_dn).parent_id is None
        assert _DataManager._get(csv_dn).parent_id == csv_dn.parent_id
        assert _DataManager._get(csv_dn).last_edition_date is None
        assert _DataManager._get(csv_dn).last_edition_date == csv_dn.last_edition_date
        assert _DataManager._get(csv_dn).job_ids == []
        assert _DataManager._get(csv_dn).job_ids == csv_dn.job_ids
        assert not _DataManager._get(csv_dn).is_ready_for_reading
        assert _DataManager._get(csv_dn).is_ready_for_reading == csv_dn.is_ready_for_reading
        assert len(_DataManager._get(csv_dn).properties) == 3
        assert not _DataManager._get(csv_dn.id).properties["cacheable"]
        assert _DataManager._get(csv_dn).properties.get("path") == "bar"
        assert _DataManager._get(csv_dn).properties.get("has_header")
        assert _DataManager._get(csv_dn).properties == csv_dn.properties

    def test_create_and_get_in_memory_data_node(self):
        # Test we can instantiate an InMemoryDataNode from DataNodeConfig with :
        # - an in_memory type
        # - a scenario scope
        # - a parent id
        # - some default data
        in_memory_dn_config = Config._add_data_node(
            id="baz",
            storage_type="in_memory",
            scope=Scope.SCENARIO,
            default_data="qux",
            other_data="foo",
            cacheable=True,
        )
        in_mem_dn = _DataManager._create_and_set(in_memory_dn_config, "Scenario_id")

        assert isinstance(in_mem_dn, InMemoryDataNode)
        assert isinstance(_DataManager._get(in_mem_dn.id), InMemoryDataNode)

        assert _DataManager._get(in_mem_dn.id) is not None
        assert _DataManager._get(in_mem_dn.id).id == in_mem_dn.id
        assert _DataManager._get(in_mem_dn.id).config_id == "baz"
        assert _DataManager._get(in_mem_dn.id).config_id == in_mem_dn.config_id
        assert _DataManager._get(in_mem_dn.id).scope == Scope.SCENARIO
        assert _DataManager._get(in_mem_dn.id).scope == in_mem_dn.scope
        assert _DataManager._get(in_mem_dn.id).parent_id == "Scenario_id"
        assert _DataManager._get(in_mem_dn.id).parent_id == in_mem_dn.parent_id
        assert _DataManager._get(in_mem_dn.id).last_edition_date is not None
        assert _DataManager._get(in_mem_dn.id).last_edition_date == in_mem_dn.last_edition_date
        assert _DataManager._get(in_mem_dn.id).job_ids == []
        assert _DataManager._get(in_mem_dn.id).job_ids == in_mem_dn.job_ids
        assert _DataManager._get(in_mem_dn.id).is_ready_for_reading
        assert _DataManager._get(in_mem_dn.id).is_ready_for_reading == in_mem_dn.is_ready_for_reading
        assert len(_DataManager._get(in_mem_dn.id).properties) == 2
        assert _DataManager._get(in_mem_dn.id).properties["cacheable"]
        assert _DataManager._get(in_mem_dn.id).properties.get("other_data") == "foo"
        assert _DataManager._get(in_mem_dn.id).properties == in_mem_dn.properties

        assert _DataManager._get(in_mem_dn) is not None
        assert _DataManager._get(in_mem_dn).id == in_mem_dn.id
        assert _DataManager._get(in_mem_dn).config_id == "baz"
        assert _DataManager._get(in_mem_dn).config_id == in_mem_dn.config_id
        assert _DataManager._get(in_mem_dn).scope == Scope.SCENARIO
        assert _DataManager._get(in_mem_dn).scope == in_mem_dn.scope
        assert _DataManager._get(in_mem_dn).parent_id == "Scenario_id"
        assert _DataManager._get(in_mem_dn).parent_id == in_mem_dn.parent_id
        assert _DataManager._get(in_mem_dn).last_edition_date is not None
        assert _DataManager._get(in_mem_dn).last_edition_date == in_mem_dn.last_edition_date
        assert _DataManager._get(in_mem_dn).job_ids == []
        assert _DataManager._get(in_mem_dn).job_ids == in_mem_dn.job_ids
        assert _DataManager._get(in_mem_dn).is_ready_for_reading
        assert _DataManager._get(in_mem_dn).is_ready_for_reading == in_mem_dn.is_ready_for_reading
        assert len(_DataManager._get(in_mem_dn).properties) == 2
        assert _DataManager._get(in_mem_dn.id).properties["cacheable"]
        assert _DataManager._get(in_mem_dn).properties.get("other_data") == "foo"
        assert _DataManager._get(in_mem_dn).properties == in_mem_dn.properties

    def test_create_and_get_pickle_data_node(self):
        # Test we can instantiate a PickleDataNode from DataNodeConfig with :
        # - an in_memory type
        # - a business cycle scope
        # - No parent id
        # - no default data
        dn_config = Config._add_data_node(id="plop", storage_type="pickle", scope=Scope.CYCLE)
        pickle_dn = _DataManager._create_and_set(dn_config, None)

        assert isinstance(pickle_dn, PickleDataNode)
        assert isinstance(_DataManager._get(pickle_dn.id), PickleDataNode)

        assert _DataManager._get(pickle_dn.id) is not None
        assert _DataManager._get(pickle_dn.id).id == pickle_dn.id
        assert _DataManager._get(pickle_dn.id).config_id == "plop"
        assert _DataManager._get(pickle_dn.id).config_id == pickle_dn.config_id
        assert _DataManager._get(pickle_dn.id).scope == Scope.CYCLE
        assert _DataManager._get(pickle_dn.id).scope == pickle_dn.scope
        assert _DataManager._get(pickle_dn.id).parent_id is None
        assert _DataManager._get(pickle_dn.id).parent_id == pickle_dn.parent_id
        assert _DataManager._get(pickle_dn.id).last_edition_date is None
        assert _DataManager._get(pickle_dn.id).last_edition_date == pickle_dn.last_edition_date
        assert _DataManager._get(pickle_dn.id).job_ids == []
        assert _DataManager._get(pickle_dn.id).job_ids == pickle_dn.job_ids
        assert not _DataManager._get(pickle_dn.id).is_ready_for_reading
        assert _DataManager._get(pickle_dn.id).is_ready_for_reading == pickle_dn.is_ready_for_reading
        assert len(_DataManager._get(pickle_dn.id).properties) == 1
        assert not _DataManager._get(pickle_dn.id).properties["cacheable"]
        assert _DataManager._get(pickle_dn.id).properties == pickle_dn.properties

        assert _DataManager._get(pickle_dn) is not None
        assert _DataManager._get(pickle_dn).id == pickle_dn.id
        assert _DataManager._get(pickle_dn).config_id == "plop"
        assert _DataManager._get(pickle_dn).config_id == pickle_dn.config_id
        assert _DataManager._get(pickle_dn).scope == Scope.CYCLE
        assert _DataManager._get(pickle_dn).scope == pickle_dn.scope
        assert _DataManager._get(pickle_dn).parent_id is None
        assert _DataManager._get(pickle_dn).parent_id == pickle_dn.parent_id
        assert _DataManager._get(pickle_dn).last_edition_date is None
        assert _DataManager._get(pickle_dn).last_edition_date == pickle_dn.last_edition_date
        assert _DataManager._get(pickle_dn).job_ids == []
        assert _DataManager._get(pickle_dn).job_ids == pickle_dn.job_ids
        assert not _DataManager._get(pickle_dn).is_ready_for_reading
        assert _DataManager._get(pickle_dn).is_ready_for_reading == pickle_dn.is_ready_for_reading
        assert len(_DataManager._get(pickle_dn).properties) == 1
        assert not _DataManager._get(pickle_dn.id).properties["cacheable"]
        assert _DataManager._get(pickle_dn).properties == pickle_dn.properties

    def test_create_raises_exception_with_wrong_type(self):
        wrong_type_dn_config = DataNodeConfig(id="foo", storage_type="bar", scope=DataNodeConfig._DEFAULT_SCOPE)
        with pytest.raises(InvalidDataNodeType):
            _DataManager._create_and_set(wrong_type_dn_config, None)

    def test_create_from_same_config_generates_new_data_node_and_new_id(self):
        dn_config = Config._add_data_node(id="foo", storage_type="in_memory")
        dn = _DataManager._create_and_set(dn_config, None)
        dn_2 = _DataManager._create_and_set(dn_config, None)
        assert dn_2.id != dn.id

    def test_create_uses_overridden_attributes_in_config_file(self):
        Config._load(os.path.join(pathlib.Path(__file__).parent.resolve(), "data_sample/config.toml"))

        csv_dn = Config._add_data_node(id="foo", storage_type="csv", path="bar", has_header=True)
        csv = _DataManager._create_and_set(csv_dn, None)
        assert csv.config_id == "foo"
        assert isinstance(csv, CSVDataNode)
        assert csv.path == "path_from_config_file"
        assert csv.has_header

        csv_dn = Config._add_data_node(id="baz", storage_type="csv", path="bar", has_header=True)
        csv = _DataManager._create_and_set(csv_dn, None)
        assert csv.config_id == "baz"
        assert isinstance(csv, CSVDataNode)
        assert csv.path == "bar"
        assert csv.has_header

    def test_get_if_not_exists(self):
        with pytest.raises(ModelNotFound):
            _DataManager._repository.load("test_data_node_2")

    def test_get_all(self):
        assert len(_DataManager._get_all()) == 0
        dn_config_1 = Config._add_data_node(id="foo", storage_type="in_memory")
        _DataManager._create_and_set(dn_config_1, None)
        assert len(_DataManager._get_all()) == 1
        dn_config_2 = Config._add_data_node(id="baz", storage_type="in_memory")
        _DataManager._create_and_set(dn_config_2, None)
        _DataManager._create_and_set(dn_config_2, None)
        assert len(_DataManager._get_all()) == 3
        assert len([dn for dn in _DataManager._get_all() if dn.config_id == "foo"]) == 1
        assert len([dn for dn in _DataManager._get_all() if dn.config_id == "baz"]) == 2

    def test_get_all_by_config_id(self):
        assert len(_DataManager._get_all_by_config_id("NOT_EXISTING_CONFIG_ID")) == 0
        dn_config_1 = Config._add_data_node(id="foo", storage_type="in_memory")
        assert len(_DataManager._get_all_by_config_id("foo")) == 0
        _DataManager._create_and_set(dn_config_1, None)
        assert len(_DataManager._get_all_by_config_id("foo")) == 1
        dn_config_2 = Config._add_data_node(id="baz", storage_type="in_memory")
        _DataManager._create_and_set(dn_config_2, None)
        assert len(_DataManager._get_all_by_config_id("foo")) == 1
        assert len(_DataManager._get_all_by_config_id("baz")) == 1
        _DataManager._create_and_set(dn_config_2, None)
        assert len(_DataManager._get_all_by_config_id("foo")) == 1
        assert len(_DataManager._get_all_by_config_id("baz")) == 2

    def test_set(self):
        dn = InMemoryDataNode(
            "config_id",
            Scope.PIPELINE,
            id=DataNodeId("id"),
            parent_id=None,
            last_edition_date=None,
            job_ids=[],
            edition_in_progress=False,
            properties={"foo": "bar"},
        )
        assert len(_DataManager._get_all()) == 0
        _DataManager._set(dn)
        assert len(_DataManager._get_all()) == 1

        # changing data node attribute
        dn.config_id = "foo"
        assert dn.config_id == "foo"
<<<<<<< HEAD
        DataManager._set(dn)
        assert len(DataManager._get_all()) == 1
=======
        assert _DataManager._get(dn.id).config_id == "config_id"
        _DataManager._set(dn)
        assert len(_DataManager._get_all()) == 1
>>>>>>> fea9c603
        assert dn.config_id == "foo"
        assert _DataManager._get(dn.id).config_id == "foo"

    def test_delete(self):
        dn_1 = InMemoryDataNode("config_id", Scope.PIPELINE, id="id_1")
        dn_2 = InMemoryDataNode("config_id", Scope.PIPELINE, id="id_2")
        dn_3 = InMemoryDataNode("config_id", Scope.PIPELINE, id="id_3")
        assert len(_DataManager._get_all()) == 0
        _DataManager._set(dn_1)
        _DataManager._set(dn_2)
        _DataManager._set(dn_3)
        assert len(_DataManager._get_all()) == 3
        _DataManager._delete(dn_1.id)
        assert len(_DataManager._get_all()) == 2
        assert _DataManager._get(dn_2.id).id == dn_2.id
        assert _DataManager._get(dn_3.id).id == dn_3.id
        assert _DataManager._get(dn_1.id) is None
        _DataManager._delete_all()
        assert len(_DataManager._get_all()) == 0

    def test_get_or_create(self):
        _DataManager._delete_all()

        global_dn_config = Config._add_data_node(
            id="test_data_node", storage_type="in_memory", scope=Scope.GLOBAL, data="In memory Data Node"
        )
        scenario_dn_config = Config._add_data_node(
            id="test_data_node2", storage_type="in_memory", scope=Scope.SCENARIO, data="In memory scenario"
        )
        pipeline_dn_config = Config._add_data_node(
            id="test_data_node2", storage_type="in_memory", scope=Scope.PIPELINE, data="In memory pipeline"
        )

        assert len(_DataManager._get_all()) == 0
        global_dn = _DataManager._get_or_create(global_dn_config, None, None)
        assert len(_DataManager._get_all()) == 1
        global_dn_bis = _DataManager._get_or_create(global_dn_config, None)
        assert len(_DataManager._get_all()) == 1
        assert global_dn.id == global_dn_bis.id

        scenario_dn = _DataManager._get_or_create(scenario_dn_config, "scenario_id")
        assert len(_DataManager._get_all()) == 2
        scenario_dn_bis = _DataManager._get_or_create(scenario_dn_config, "scenario_id")
        assert len(_DataManager._get_all()) == 2
        assert scenario_dn.id == scenario_dn_bis.id
        scenario_dn_ter = _DataManager._get_or_create(scenario_dn_config, "scenario_id", "whatever_pipeline_id")
        assert len(_DataManager._get_all()) == 2
        assert scenario_dn.id == scenario_dn_bis.id
        assert scenario_dn_bis.id == scenario_dn_ter.id
        scenario_dn_quater = _DataManager._get_or_create(scenario_dn_config, "scenario_id_2")
        assert len(_DataManager._get_all()) == 3
        assert scenario_dn.id == scenario_dn_bis.id
        assert scenario_dn_bis.id == scenario_dn_ter.id
        assert scenario_dn_ter.id != scenario_dn_quater.id

        pipeline_dn = _DataManager._get_or_create(pipeline_dn_config, "scenario_id", "pipeline_1")
        assert len(_DataManager._get_all()) == 4
        pipeline_dn_bis = _DataManager._get_or_create(pipeline_dn_config, "scenario_id", "pipeline_1")
        assert len(_DataManager._get_all()) == 4
        assert pipeline_dn.id == pipeline_dn_bis.id
        pipeline_dn_ter = _DataManager._get_or_create(pipeline_dn_config, "scenario_id", "pipeline_2")
        assert len(_DataManager._get_all()) == 5
        assert pipeline_dn.id == pipeline_dn_bis.id
        assert pipeline_dn.id != pipeline_dn_ter.id
        pipeline_dn_quater = _DataManager._get_or_create(pipeline_dn_config, "other_scenario_id", "pipeline_2")
        assert len(_DataManager._get_all()) == 5
        assert pipeline_dn.id == pipeline_dn_bis.id
        assert pipeline_dn_bis.id != pipeline_dn_ter.id
        assert pipeline_dn_ter.id == pipeline_dn_quater.id

        pipeline_dn_config.id = "test_data_node4"
        pipeline_dn_quinquies = _DataManager._get_or_create(pipeline_dn_config, None)
        assert len(_DataManager._get_all()) == 6
        assert pipeline_dn.id == pipeline_dn_bis.id
        assert pipeline_dn_bis.id != pipeline_dn_ter.id
        assert pipeline_dn_bis.id != pipeline_dn_quinquies.id
        assert pipeline_dn_ter.id != pipeline_dn_quinquies.id

    def test_ensure_persistence_of_data_node(self):
        dm = _DataManager()
        dm._delete_all()

        dn_config_1 = Config._add_data_node(id="data_node_1", storage_type="in_memory", data="In memory pipeline 2")
        dn_config_2 = Config._add_data_node(id="data_node_2", storage_type="in_memory", data="In memory pipeline 2")

        # Create and save
        dm._get_or_create(dn_config_1)
        dm._get_or_create(dn_config_2)
        assert len(dm._get_all()) == 2

        # Delete the DataManager to ensure it's get from the storage system
        del dm
        dm = _DataManager()
        dm._get_or_create(dn_config_1)
        assert len(dm._get_all()) == 2

        dm._delete_all()<|MERGE_RESOLUTION|>--- conflicted
+++ resolved
@@ -261,14 +261,8 @@
         # changing data node attribute
         dn.config_id = "foo"
         assert dn.config_id == "foo"
-<<<<<<< HEAD
-        DataManager._set(dn)
-        assert len(DataManager._get_all()) == 1
-=======
-        assert _DataManager._get(dn.id).config_id == "config_id"
         _DataManager._set(dn)
         assert len(_DataManager._get_all()) == 1
->>>>>>> fea9c603
         assert dn.config_id == "foo"
         assert _DataManager._get(dn.id).config_id == "foo"
 
