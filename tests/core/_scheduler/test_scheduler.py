# Copyright 2022 Avaiga Private Limited
#
# Licensed under the Apache License, Version 2.0 (the "License"); you may not use this file except in compliance with
# the License. You may obtain a copy of the License at
#
#        http://www.apache.org/licenses/LICENSE-2.0
#
# Unless required by applicable law or agreed to in writing, software distributed under the License is distributed on
# an "AS IS" BASIS, WITHOUT WARRANTIES OR CONDITIONS OF ANY KIND, either express or implied. See the License for the
# specific language governing permissions and limitations under the License.

import multiprocessing
import random
import string
from concurrent.futures import ProcessPoolExecutor
from datetime import datetime, timedelta
from functools import partial
from time import sleep

import pytest

from src.taipy.core import taipy
from src.taipy.core._scheduler._scheduler import _Scheduler
from src.taipy.core._scheduler._scheduler_factory import _SchedulerFactory
from src.taipy.core.config.job_config import JobConfig
from src.taipy.core.data._data_manager import _DataManager
from src.taipy.core.data.in_memory import InMemoryDataNode
from src.taipy.core.pipeline._pipeline_manager import _PipelineManager
from src.taipy.core.pipeline.pipeline import Pipeline
from src.taipy.core.task._task_manager import _TaskManager
from src.taipy.core.task.task import Task
from taipy.config import Config
from taipy.config.common.scope import Scope
from taipy.config.exceptions.exceptions import ConfigurationUpdateBlocked
from tests.core.utils import assert_true_after_time

# ################################  USER FUNCTIONS  ##################################


def multiply(nb1: float, nb2: float):
    sleep(0.1)
    return nb1 * nb2


def lock_multiply(lock, nb1: float, nb2: float):
    with lock:
        return multiply(nb1, nb2)


def mult_by_2(n):
    return n * 2


def nothing():
    return True


def concat(a, b):
    return a + b


def _error():
    raise Exception


# ################################  TEST METHODS    ##################################


def test_submit_task():
    Config.configure_job_executions(mode=JobConfig._DEVELOPMENT_MODE)

    before_creation = datetime.now()
    sleep(0.1)
    task = _create_task(multiply)
    output_dn_id = task.output[f"{task.config_id}_output0"].id

    _SchedulerFactory._build_dispatcher()

    assert _DataManager._get(output_dn_id).last_edition_date > before_creation
    assert _DataManager._get(output_dn_id).job_ids == []
    assert _DataManager._get(output_dn_id).is_ready_for_reading

    before_submission_creation = datetime.now()
    sleep(0.1)
    job = _Scheduler.submit_task(task, "submit_id")
    sleep(0.1)
    after_submission_creation = datetime.now()
    assert _DataManager._get(output_dn_id).read() == 42
    assert _DataManager._get(output_dn_id).last_edition_date > before_submission_creation
    assert _DataManager._get(output_dn_id).last_edition_date < after_submission_creation
    assert _DataManager._get(output_dn_id).job_ids == [job.id]
    assert _DataManager._get(output_dn_id).is_ready_for_reading
    assert job.is_completed()


def test_submit_pipeline_generate_unique_submit_id(pipeline, task):
    dn_1 = InMemoryDataNode("dn_config_id_1", Scope.PIPELINE)
    dn_2 = InMemoryDataNode("dn_config_id_2", Scope.PIPELINE)
    task_1 = Task("task_config_id_1", print, [dn_1])
    task_2 = Task("task_config_id_2", print, [dn_2])
    pipeline.tasks = [task_1, task_2]

    _DataManager._set(dn_1)
    _DataManager._set(dn_2)
    _TaskManager._set(task_1)
    _TaskManager._set(task_2)
    _PipelineManager._set(pipeline)

    jobs_1 = taipy.submit(pipeline)
    jobs_2 = taipy.submit(pipeline)
    assert len(jobs_1) == 2
    assert len(jobs_2) == 2
    submit_ids_1 = [job.submit_id for job in jobs_1]
    submit_ids_2 = [job.submit_id for job in jobs_2]
    assert len(set(submit_ids_1)) == 1
    assert len(set(submit_ids_2)) == 1
    assert set(submit_ids_1) != set(submit_ids_2)


def test_submit_task_that_return_multiple_outputs():
    Config.configure_job_executions(mode=JobConfig._DEVELOPMENT_MODE)

    def return_2tuple(nb1, nb2):
        return multiply(nb1, nb2), multiply(nb1, nb2) / 2

    def return_list(nb1, nb2):
        return [multiply(nb1, nb2), multiply(nb1, nb2) / 2]

    with_tuple = _create_task(return_2tuple, 2)
    with_list = _create_task(return_list, 2)

    _SchedulerFactory._build_dispatcher()

    _Scheduler.submit_task(with_tuple, "submit_id_1")
    _Scheduler.submit_task(with_list, "submit_id_2")

    assert (
        with_tuple.output[f"{with_tuple.config_id}_output0"].read()
        == with_list.output[f"{with_list.config_id}_output0"].read()
        == 42
    )
    assert (
        with_tuple.output[f"{with_tuple.config_id}_output1"].read()
        == with_list.output[f"{with_list.config_id}_output1"].read()
        == 21
    )


def test_submit_task_with_input_dn_wrong_file_path(caplog):
    Config.configure_job_executions(mode=JobConfig._DEVELOPMENT_MODE)
    csv_dn_cfg = Config.configure_csv_data_node("wrong_csv_file_path", default_path="wrong_path.csv")
    excel_dn_cfg = Config.configure_excel_data_node("wrong_excel_file_path", default_path="wrong_path.xlsx")
    json_dn_cfg = Config.configure_json_data_node("wrong_json_file_path", default_path="wrong_path.json")
    pickle_dn_cfg = Config.configure_pickle_data_node("wrong_pickle_file_path", default_path="wrong_path.pickle")
    parquet_dn_cfg = Config.configure_parquet_data_node("wrong_parquet_file_path", default_path="wrong_path.parquet")
    input_dn_cfgs = [csv_dn_cfg, excel_dn_cfg, json_dn_cfg, pickle_dn_cfg, parquet_dn_cfg]

    _SchedulerFactory._build_dispatcher()
    input_dns = [_DataManager._bulk_get_or_create([input_dn_cfg])[input_dn_cfg] for input_dn_cfg in input_dn_cfgs]
    tasks = [Task(f"task_cfg_{i}", print, input=[input_dn]) for i, input_dn in enumerate(input_dns)]

    jobs = [_Scheduler.submit_task(task) for task in tasks]
    assert all(job.is_blocked() for job in jobs)

    stdout = caplog.text
    expected_outputs = [
        f"{input_dn.id} cannot be read because it has never been written. Hint: The data node may refer to a wrong path : {input_dn.path}"
        for input_dn in input_dns
    ]
    assert all([expected_output in stdout for expected_output in expected_outputs])


def test_submit_task_returns_single_iterable_output():
    Config.configure_job_executions(mode=JobConfig._DEVELOPMENT_MODE)

    def return_2tuple(nb1, nb2):
        return multiply(nb1, nb2), multiply(nb1, nb2) / 2

    def return_list(nb1, nb2):
        return [multiply(nb1, nb2), multiply(nb1, nb2) / 2]

    task_with_tuple = _create_task(return_2tuple, 1)
    task_with_list = _create_task(return_list, 1)

    _SchedulerFactory._build_dispatcher()

    _Scheduler.submit_task(task_with_tuple, "submit_id_1")
    assert task_with_tuple.output[f"{task_with_tuple.config_id}_output0"].read() == (42, 21)
    assert len(_SchedulerFactory._dispatcher._dispatched_processes) == 0
    _Scheduler.submit_task(task_with_list, "submit_id_2")
    assert task_with_list.output[f"{task_with_list.config_id}_output0"].read() == [42, 21]
    assert len(_SchedulerFactory._dispatcher._dispatched_processes) == 0


def test_data_node_not_written_due_to_wrong_result_nb():
    Config.configure_job_executions(mode=JobConfig._DEVELOPMENT_MODE)

    def return_2tuple():
        return lambda nb1, nb2: (multiply(nb1, nb2), multiply(nb1, nb2) / 2)

    task = _create_task(return_2tuple(), 3)

    _SchedulerFactory._build_dispatcher()

    job = _Scheduler.submit_task(task, "submit_id")
    assert task.output[f"{task.config_id}_output0"].read() == 0
    assert job.is_failed()
    assert len(_SchedulerFactory._dispatcher._dispatched_processes) == 0


def test_update_status_fail_job():
    Config.configure_job_executions(mode=JobConfig._DEVELOPMENT_MODE)
    _SchedulerFactory._build_dispatcher()

    dn_0 = InMemoryDataNode("dn_config_0", Scope.PIPELINE, properties={"default_data": 0})
    dn_1 = InMemoryDataNode("dn_config_1", Scope.PIPELINE, properties={"default_data": 1})
    dn_2 = InMemoryDataNode("dn_config_2", Scope.PIPELINE, properties={"default_data": 2})
    task_0 = Task("task_config_0", _error, output=[dn_0], id="task_0")
    task_1 = Task("task_config_1", print, input=[dn_0], output=[dn_1], id="task_1")
    task_2 = Task("task_config_2", print, input=[dn_1], id="task_2")
    task_3 = Task("task_config_3", print, input=[dn_2], id="task_3")
    pipeline = Pipeline("pipeline", {}, [task_0, task_1, task_2, task_3], pipeline_id="pipeline")

    _DataManager._set(dn_0)
    _DataManager._set(dn_1)
    _DataManager._set(dn_2)

    job = _Scheduler.submit_task(task_0, "submit_id")
    assert job.is_failed()

    job_0, job_3, job_1, job_2 = _Scheduler.submit(pipeline)
    assert job_0.is_failed()
    assert all([job.is_abandoned() for job in [job_1, job_2]])
    assert job_3.is_completed()
    assert all(not _Scheduler._is_blocked(job) for job in [job_0, job_1, job_2, job_3])


def test_update_status_fail_job_in_parallel():
    Config.configure_job_executions(mode=JobConfig._STANDALONE_MODE, max_nb_of_workers=2)
    _SchedulerFactory._build_dispatcher()

    dn_0 = InMemoryDataNode("dn_config_0", Scope.PIPELINE, properties={"default_data": 0})
    dn_1 = InMemoryDataNode("dn_config_1", Scope.PIPELINE, properties={"default_data": 1})
    dn_2 = InMemoryDataNode("dn_config_2", Scope.PIPELINE, properties={"default_data": 2})
    task_0 = Task("task_config_0", _error, output=[dn_0], id="task_0")
    task_1 = Task("task_config_1", print, input=[dn_0], output=[dn_1], id="task_1")
    task_2 = Task("task_config_2", print, input=[dn_1], id="task_2")
    task_3 = Task("task_config_3", print, input=[dn_2], id="task_3")
    pipeline = Pipeline("pipeline", {}, [task_0, task_1, task_2, task_3], pipeline_id="pipeline")

    _DataManager._set(dn_0)
    _DataManager._set(dn_1)
    _DataManager._set(dn_2)

    job = _Scheduler.submit_task(task_0, "submit_id")
    assert_true_after_time(job.is_failed)

    job_0, job_3, job_1, job_2 = _Scheduler.submit(pipeline)
    assert_true_after_time(job_0.is_failed)
    assert_true_after_time(job_3.is_completed)
    assert_true_after_time(lambda: all([job.is_abandoned() for job in [job_1, job_2]]))
    assert_true_after_time(lambda: all(not _Scheduler._is_blocked(job) for job in [job_0, job_1, job_2, job_3]))


def test_submit_task_in_parallel():
    m = multiprocessing.Manager()
    lock = m.Lock()

    Config.configure_job_executions(mode=JobConfig._STANDALONE_MODE, max_nb_of_workers=2)

    task = _create_task(partial(lock_multiply, lock))

    _SchedulerFactory._build_dispatcher()

    with lock:
        assert task.output[f"{task.config_id}_output0"].read() == 0
        job = _Scheduler.submit_task(task, "submit_id")
        assert_true_after_time(job.is_running)
        assert_true_after_time(lambda: len(_SchedulerFactory._dispatcher._dispatched_processes) == 1)

    assert_true_after_time(lambda: task.output[f"{task.config_id}_output0"].read() == 42)
    assert_true_after_time(job.is_completed)
    assert len(_SchedulerFactory._dispatcher._dispatched_processes) == 0


def sleep_fct(seconds):
    sleep(seconds)


def sleep_and_raise_error_fct(seconds):
    sleep(seconds)
    raise Exception


def test_submit_task_synchronously_in_parallel():
    Config.configure_job_executions(mode=JobConfig._STANDALONE_MODE, max_nb_of_workers=2)
    _SchedulerFactory._build_dispatcher()

    sleep_period = 1
    start_time = datetime.now()
    task = Task("sleep_task", function=partial(sleep, sleep_period))
    job = _Scheduler.submit_task(task, "submit_id", wait=True)
    assert (datetime.now() - start_time).seconds >= sleep_period
    assert_true_after_time(job.is_completed)


def test_submit_fail_task_synchronously_in_parallel():
    Config.configure_job_executions(mode=JobConfig._STANDALONE_MODE, max_nb_of_workers=2)
    _SchedulerFactory._build_dispatcher()

    sleep_period = 1.0
    start_time = datetime.now()
    task = Task("sleep_task", function=partial(sleep_and_raise_error_fct, sleep_period))
    job = _Scheduler.submit_task(task, "submit_id", wait=True)
    assert (datetime.now() - start_time).seconds >= sleep_period
    assert_true_after_time(job.is_failed)


def test_submit_task_synchronously_in_parallel_with_timeout():
    Config.configure_job_executions(mode=JobConfig._STANDALONE_MODE, max_nb_of_workers=2)
    _SchedulerFactory._build_dispatcher()

    task_duration = 2
    timeout_duration = task_duration - 1
    task = Task("sleep_task", function=partial(sleep, task_duration))

    start_time = datetime.now()
    job = _Scheduler.submit_task(task, "submit_id", wait=True, timeout=timeout_duration)
    end_time = datetime.now()

    assert timeout_duration <= (end_time - start_time).seconds
    assert_true_after_time(job.is_completed)


def test_submit_task_multithreading_multiple_task():
    Config.configure_job_executions(mode=JobConfig._STANDALONE_MODE, max_nb_of_workers=2)

    m = multiprocessing.Manager()
    lock_1 = m.Lock()
    lock_2 = m.Lock()

    task_1 = _create_task(partial(lock_multiply, lock_1))
    task_2 = _create_task(partial(lock_multiply, lock_2))

    _SchedulerFactory._build_dispatcher()

    with lock_1:
        with lock_2:
            job_1 = _Scheduler.submit_task(task_1, "submit_id_1")
            job_2 = _Scheduler.submit_task(task_2, "submit_id_2")

            assert task_1.output[f"{task_1.config_id}_output0"].read() == 0
            assert task_2.output[f"{task_2.config_id}_output0"].read() == 0
            assert_true_after_time(job_1.is_running)
            assert_true_after_time(job_2.is_running)
            assert_true_after_time(lambda: len(_SchedulerFactory._dispatcher._dispatched_processes) == 2)

        assert_true_after_time(lambda: task_2.output[f"{task_2.config_id}_output0"].read() == 42)
        assert task_1.output[f"{task_1.config_id}_output0"].read() == 0
        assert_true_after_time(job_2.is_completed)
        assert_true_after_time(job_1.is_running)
        assert_true_after_time(lambda: len(_SchedulerFactory._dispatcher._dispatched_processes) == 1)

    assert_true_after_time(lambda: task_1.output[f"{task_1.config_id}_output0"].read() == 42)
    assert_true_after_time(job_1.is_completed)
    assert_true_after_time(job_2.is_completed)
    assert_true_after_time(lambda: len(_SchedulerFactory._dispatcher._dispatched_processes) == 0)


def test_submit_task_multithreading_multiple_task_in_sync_way_to_check_job_status():
    Config.configure_job_executions(mode=JobConfig._STANDALONE_MODE, max_nb_of_workers=2)

    m = multiprocessing.Manager()
    lock_0 = m.Lock()
    lock_1 = m.Lock()
    lock_2 = m.Lock()

    task_0 = _create_task(partial(lock_multiply, lock_0))
    task_1 = _create_task(partial(lock_multiply, lock_1))
    task_2 = _create_task(partial(lock_multiply, lock_2))

    _SchedulerFactory._build_dispatcher()

    with lock_0:
        job_0 = _Scheduler.submit_task(task_0, "submit_id_0")
        assert_true_after_time(job_0.is_running)
        assert_true_after_time(lambda: len(_SchedulerFactory._dispatcher._dispatched_processes) == 1)
        with lock_1:
            with lock_2:
                assert task_1.output[f"{task_1.config_id}_output0"].read() == 0
                assert task_2.output[f"{task_2.config_id}_output0"].read() == 0
                job_2 = _Scheduler.submit_task(task_2, "submit_id_2")
                job_1 = _Scheduler.submit_task(task_1, "submit_id_1")
                assert_true_after_time(job_0.is_running)
                assert_true_after_time(job_1.is_pending)
                assert_true_after_time(job_2.is_running)
                assert_true_after_time(lambda: len(_SchedulerFactory._dispatcher._dispatched_processes) == 2)

            assert_true_after_time(lambda: task_2.output[f"{task_2.config_id}_output0"].read() == 42)
            assert task_1.output[f"{task_1.config_id}_output0"].read() == 0
            assert_true_after_time(job_0.is_running)
            assert_true_after_time(job_1.is_running)
            assert_true_after_time(job_2.is_completed)
            assert_true_after_time(lambda: len(_SchedulerFactory._dispatcher._dispatched_processes) == 2)

        assert_true_after_time(lambda: task_1.output[f"{task_1.config_id}_output0"].read() == 42)
        assert task_0.output[f"{task_0.config_id}_output0"].read() == 0
        assert_true_after_time(job_0.is_running)
        assert_true_after_time(job_1.is_completed)
        assert job_2.is_completed()
        assert_true_after_time(lambda: len(_SchedulerFactory._dispatcher._dispatched_processes) == 1)

    assert_true_after_time(lambda: len(_SchedulerFactory._dispatcher._dispatched_processes) == 0)
    assert task_0.output[f"{task_0.config_id}_output0"].read() == 42
    assert job_0.is_completed()
    assert job_1.is_completed()
    assert job_2.is_completed()


def test_blocked_task():
    Config.configure_job_executions(mode=JobConfig._STANDALONE_MODE, max_nb_of_workers=2)

    m = multiprocessing.Manager()
    lock_1 = m.Lock()
    lock_2 = m.Lock()

    foo_cfg = Config.configure_data_node("foo", default_data=1)
    bar_cfg = Config.configure_data_node("bar")
    baz_cfg = Config.configure_data_node("baz")

    _SchedulerFactory._build_dispatcher()

    dns = _DataManager._bulk_get_or_create([foo_cfg, bar_cfg, baz_cfg])
    foo = dns[foo_cfg]
    bar = dns[bar_cfg]
    baz = dns[baz_cfg]
    task_1 = Task("by_2", partial(lock_multiply, lock_1, 2), [foo], [bar])
    task_2 = Task("by_3", partial(lock_multiply, lock_2, 3), [bar], [baz])

    assert task_1.foo.is_ready_for_reading  # foo is ready
    assert not task_1.bar.is_ready_for_reading  # But bar is not ready
    assert not task_2.baz.is_ready_for_reading  # neither does baz

    assert len(_Scheduler.blocked_jobs) == 0
    job_2 = _Scheduler.submit_task(task_2, "submit_id_2")  # job 2 is submitted first
    assert job_2.is_blocked()  # since bar is not up_to_date the job 2 is blocked
    assert_true_after_time(lambda: len(_SchedulerFactory._dispatcher._dispatched_processes) == 0)
    assert len(_Scheduler.blocked_jobs) == 1
    with lock_2:
        with lock_1:
            job_1 = _Scheduler.submit_task(task_1, "submit_id_1")  # job 1 is submitted and locked
            assert_true_after_time(job_1.is_running)  # so it is still running
            assert_true_after_time(lambda: len(_SchedulerFactory._dispatcher._dispatched_processes) == 1)
            assert not _DataManager._get(task_1.bar.id).is_ready_for_reading  # And bar still not ready
            assert_true_after_time(job_2.is_blocked)  # the job_2 remains blocked
        assert_true_after_time(job_1.is_completed)  # job1 unlocked and can complete
        assert _DataManager._get(task_1.bar.id).is_ready_for_reading  # bar becomes ready
        assert _DataManager._get(task_1.bar.id).read() == 2  # the data is computed and written
        assert_true_after_time(job_2.is_running)  # And job 2 can start running
        assert_true_after_time(lambda: len(_SchedulerFactory._dispatcher._dispatched_processes) == 1)
        assert len(_Scheduler.blocked_jobs) == 0
    assert_true_after_time(job_2.is_completed)  # job 2 unlocked so it can complete
    assert _DataManager._get(task_2.baz.id).is_ready_for_reading  # baz becomes ready
    assert _DataManager._get(task_2.baz.id).read() == 6  # the data is computed and written
    assert_true_after_time(lambda: len(_SchedulerFactory._dispatcher._dispatched_processes) == 0)


def test_task_scheduler_create_synchronous_dispatcher():
    Config.configure_job_executions(mode=JobConfig._DEVELOPMENT_MODE)
    _SchedulerFactory._build_dispatcher()

    assert _SchedulerFactory._dispatcher._nb_available_workers == 1


def test_task_scheduler_create_standalone_dispatcher():
    Config.configure_job_executions(mode=JobConfig._STANDALONE_MODE, max_nb_of_workers=3)
    _SchedulerFactory._build_dispatcher()
    assert isinstance(_SchedulerFactory._dispatcher._executor, ProcessPoolExecutor)
    assert _SchedulerFactory._dispatcher._nb_available_workers == 3


def modified_config_task(n):
    from taipy.config import Config

    assert_true_after_time(lambda: Config.global_config.storage_folder == ".my_data/")
    assert_true_after_time(lambda: Config.global_config.custom_property == "custom_property")
    return n * 2


def test_can_exec_task_with_modified_config():
    Config.configure_job_executions(mode=JobConfig._STANDALONE_MODE, max_nb_of_workers=2)
    Config.configure_global_app(
        storage_folder=".my_data/", clean_entities_enabled=True, custom_property="custom_property"
    )

    dn_input_config = Config.configure_data_node("input", "pickle", scope=Scope.PIPELINE, default_data=1)
    dn_output_config = Config.configure_data_node("output", "pickle")
    task_config = Config.configure_task("task_config", modified_config_task, dn_input_config, dn_output_config)
    pipeline_config = Config.configure_pipeline("pipeline_config", [task_config])

    _SchedulerFactory._build_dispatcher()

    pipeline = _PipelineManager._get_or_create(pipeline_config)

    jobs = pipeline.submit()
<<<<<<< HEAD
    assert_true_after_time(jobs[0].is_finished, time=180)
    assert_true_after_time(jobs[0].is_completed)
    # If the job is completed, that means the asserts in the task are successful
=======
    assert_true_after_time(jobs[0].is_finished, time=120)
    assert_true_after_time(
        jobs[0].is_completed
    )  # If the job is completed, that means the asserts in the task are successful
>>>>>>> c810c7f9
    taipy.clean_all_entities()


def update_config_task(n):
    from taipy.config import Config

    # The exception will be saved to logger, and there is no way to check for it
    # so it will be checked here
    with pytest.raises(ConfigurationUpdateBlocked):
        Config.global_config.storage_folder = ".new_storage_folder/"
    with pytest.raises(ConfigurationUpdateBlocked):
        Config.global_config.properties = {"custom_property": "new_custom_property"}

    Config.global_config.storage_folder = ".new_storage_folder/"
    Config.global_config.properties = {"custom_property": "new_custom_property"}

    return n * 2


def test_cannot_exec_task_that_update_config():
    """
    _ConfigBlocker singleton is not passed to the subprocesses. That means in each subprocess,
    the config update will not be blocked.

    After rebuilding a new Config in each subprocess, the Config should be blocked.
    """
    Config.configure_job_executions(mode=JobConfig._STANDALONE_MODE, max_nb_of_workers=2)

    dn_input_config = Config.configure_data_node("input", "pickle", scope=Scope.PIPELINE, default_data=1)
    dn_output_config = Config.configure_data_node("output", "pickle")
    task_config = Config.configure_task("task_config", update_config_task, dn_input_config, dn_output_config)
    pipeline_config = Config.configure_pipeline("pipeline_config", [task_config])

    _SchedulerFactory._build_dispatcher()

    pipeline = _PipelineManager._get_or_create(pipeline_config)

    jobs = pipeline.submit()

    # The job should fail due to an exception is raised
    assert_true_after_time(jobs[0].is_failed)


def test_can_execute_task_with_development_mode():
    Config.configure_job_executions(mode=JobConfig._DEVELOPMENT_MODE)

    dn_input_config = Config.configure_data_node("input", "pickle", scope=Scope.PIPELINE, default_data=1)
    dn_output_config = Config.configure_data_node("output", "pickle")
    task_config = Config.configure_task("task_config", mult_by_2, dn_input_config, dn_output_config)
    pipeline_config = Config.configure_pipeline("pipeline_config", [task_config])

    _SchedulerFactory._build_dispatcher()

    pipeline = _PipelineManager._get_or_create(pipeline_config)
    pipeline.submit()
    while pipeline.output.edit_in_progress:
        sleep(1)
    assert 2 == pipeline.output.read()


def test_need_to_run_no_output():
    hello_cfg = Config.configure_data_node("hello", default_data="Hello ")
    world_cfg = Config.configure_data_node("world", default_data="world !")
    task_cfg = Config.configure_task("name", input=[hello_cfg, world_cfg], function=concat, output=[])
    task = _create_task_from_config(task_cfg)

    assert _SchedulerFactory._dispatcher._needs_to_run(task)


def test_need_to_run_task_not_skippable():
    hello_cfg = Config.configure_data_node("hello", default_data="Hello ")
    world_cfg = Config.configure_data_node("world", default_data="world !")
    hello_world_cfg = Config.configure_data_node("hello_world")
    task_cfg = Config.configure_task(
        "name", input=[hello_cfg, world_cfg], function=concat, output=[hello_world_cfg], skippable=False
    )
    task = _create_task_from_config(task_cfg)

    assert _SchedulerFactory._dispatcher._needs_to_run(task)


def test_need_to_run_skippable_task_no_input():
    Config.configure_job_executions(mode=JobConfig._DEVELOPMENT_MODE)

    hello_world_cfg = Config.configure_data_node("hello_world")
    task_cfg = Config.configure_task("name", input=[], function=nothing, output=[hello_world_cfg], skippable=True)

    _SchedulerFactory._build_dispatcher()

    task = _create_task_from_config(task_cfg)
    assert _SchedulerFactory._dispatcher._needs_to_run(task)
    _Scheduler.submit_task(task, "submit_id")

    assert not _SchedulerFactory._dispatcher._needs_to_run(task)


def test_need_to_run_skippable_task_no_validity_period_on_output():
    Config.configure_job_executions(mode=JobConfig._DEVELOPMENT_MODE)

    hello_cfg = Config.configure_data_node("hello", default_data="Hello ")
    world_cfg = Config.configure_data_node("world", default_data="world !")
    hello_world_cfg = Config.configure_data_node("hello_world")
    task_cfg = Config.configure_task(
        "name", input=[hello_cfg, world_cfg], function=concat, output=[hello_world_cfg], skippable=True
    )

    _SchedulerFactory._build_dispatcher()

    task = _create_task_from_config(task_cfg)
    assert _SchedulerFactory._dispatcher._needs_to_run(task)
    _Scheduler.submit_task(task, "submit_id")

    assert not _SchedulerFactory._dispatcher._needs_to_run(task)


def test_need_to_run_skippable_task_with_validity_period_up_to_date_on_output():
    Config.configure_job_executions(mode=JobConfig._DEVELOPMENT_MODE)

    hello_cfg = Config.configure_data_node("hello", default_data="Hello ")
    world_cfg = Config.configure_data_node("world", default_data="world !")
    hello_world_cfg = Config.configure_data_node("hello_world", validity_days=1)
    task_cfg = Config.configure_task(
        "name", input=[hello_cfg, world_cfg], function=concat, output=[hello_world_cfg], skippable=True
    )
    _SchedulerFactory._build_dispatcher()

    task = _create_task_from_config(task_cfg)

    assert _SchedulerFactory._dispatcher._needs_to_run(task)
    job = _Scheduler.submit_task(task, "submit_id_1")

    assert not _SchedulerFactory._dispatcher._needs_to_run(task)
    job_skipped = _Scheduler.submit_task(task, "submit_id_2")

    assert job.is_completed()
    assert job.is_finished()
    assert job_skipped.is_skipped()
    assert job_skipped.is_finished()


def test_need_to_run_skippable_task_with_validity_period_obsolete_on_output():
    hello_cfg = Config.configure_data_node("hello", default_data="Hello ")
    world_cfg = Config.configure_data_node("world", default_data="world !")
    hello_world_cfg = Config.configure_data_node("hello_world", validity_days=1)
    task_cfg = Config.configure_task(
        "name", input=[hello_cfg, world_cfg], function=concat, output=[hello_world_cfg], skippable=True
    )
    task = _create_task_from_config(task_cfg)

    assert _SchedulerFactory._dispatcher._needs_to_run(task)
    _Scheduler.submit_task(task, "submit_id")

    output = task.hello_world
    output._last_edit_date = datetime.now() - timedelta(days=1, minutes=30)
    _DataManager()._set(output)
    assert _SchedulerFactory._dispatcher._needs_to_run(task)


# ################################  UTIL METHODS    ##################################


def _create_task(function, nb_outputs=1):
    output_dn_config_id = "".join(random.choice(string.ascii_lowercase) for _ in range(10))
    dn_input_configs = [
        Config.configure_data_node("input1", "pickle", Scope.PIPELINE, default_data=21),
        Config.configure_data_node("input2", "pickle", Scope.PIPELINE, default_data=2),
    ]
    dn_output_configs = [
        Config.configure_data_node(f"{output_dn_config_id}_output{i}", "pickle", Scope.PIPELINE, default_data=0)
        for i in range(nb_outputs)
    ]
    input_dn = _DataManager._bulk_get_or_create(dn_input_configs).values()
    output_dn = _DataManager._bulk_get_or_create(dn_output_configs).values()

    return Task(
        output_dn_config_id,
        function=function,
        input=input_dn,
        output=output_dn,
    )


def _create_task_from_config(task_cfg):
    return _TaskManager()._bulk_get_or_create([task_cfg])[0]<|MERGE_RESOLUTION|>--- conflicted
+++ resolved
@@ -503,16 +503,10 @@
     pipeline = _PipelineManager._get_or_create(pipeline_config)
 
     jobs = pipeline.submit()
-<<<<<<< HEAD
-    assert_true_after_time(jobs[0].is_finished, time=180)
-    assert_true_after_time(jobs[0].is_completed)
-    # If the job is completed, that means the asserts in the task are successful
-=======
     assert_true_after_time(jobs[0].is_finished, time=120)
     assert_true_after_time(
         jobs[0].is_completed
     )  # If the job is completed, that means the asserts in the task are successful
->>>>>>> c810c7f9
     taipy.clean_all_entities()
 
 
