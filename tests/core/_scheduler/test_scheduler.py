# Copyright 2022 Avaiga Private Limited
#
# Licensed under the Apache License, Version 2.0 (the "License"); you may not use this file except in compliance with
# the License. You may obtain a copy of the License at
#
#        http://www.apache.org/licenses/LICENSE-2.0
#
# Unless required by applicable law or agreed to in writing, software distributed under the License is distributed on
# an "AS IS" BASIS, WITHOUT WARRANTIES OR CONDITIONS OF ANY KIND, either express or implied. See the License for the
# specific language governing permissions and limitations under the License.

import glob
import multiprocessing
import os
import random
import string
from concurrent.futures import ProcessPoolExecutor
from datetime import datetime, timedelta
from functools import partial
from time import sleep

import pytest

from src.taipy.core import taipy
from src.taipy.core._scheduler._dispatcher._job_dispatcher import _JobDispatcher
from src.taipy.core._scheduler._executor._synchronous import _Synchronous
from src.taipy.core._scheduler._scheduler import _Scheduler
from src.taipy.core._scheduler._scheduler_factory import _SchedulerFactory
from src.taipy.core.data._data_manager import _DataManager
from src.taipy.core.data.in_memory import InMemoryDataNode
from src.taipy.core.pipeline._pipeline_manager import _PipelineManager
from src.taipy.core.task._task_manager import _TaskManager
from src.taipy.core.task.task import Task
from taipy.config import Config, JobConfig
from taipy.config._config import _Config
from taipy.config.data_node.scope import Scope
from tests.core.utils import assert_true_after_1_minute_max


@pytest.fixture(scope="function", autouse=True)
def reset_configuration_singleton():
    yield
    Config._python_config = _Config()
    Config._file_config = None
    Config._env_file_config = None
    Config._applied_config = _Config._default_config()

    for f in glob.glob("*.p"):
        print(f"deleting file {f}")
        os.remove(f)

    for f in glob.glob("./my_data/*"):
        os.remove(f)


# ################################  USER FUNCTIONS  ##################################


def multiply(nb1: float, nb2: float):
    sleep(0.1)
    return nb1 * nb2


def lock_multiply(lock, nb1: float, nb2: float):
    with lock:
        return multiply(nb1, nb2)


def mult_by_2(n):
    return n * 2


def nothing():
    return True


def concat(a, b):
    return a + b


# ################################  TEST METHODS    ##################################


def test_submit_task():
    Config.configure_job_executions(mode=JobConfig._DEVELOPMENT_MODE)
    _SchedulerFactory._update_job_config()

    before_creation = datetime.now()
    sleep(0.1)
    task = _create_task(multiply)
    output_dn_id = task.output[f"{task.config_id}_output0"].id

    assert _DataManager._get(output_dn_id).last_edition_date > before_creation
    assert _DataManager._get(output_dn_id).job_ids == []
    assert _DataManager._get(output_dn_id).is_ready_for_reading

    before_submission_creation = datetime.now()
    sleep(0.1)
    job = _Scheduler.submit_task(task, "submit_id")
    sleep(0.1)
    after_submission_creation = datetime.now()
    assert _DataManager._get(output_dn_id).read() == 42
    assert _DataManager._get(output_dn_id).last_edition_date > before_submission_creation
    assert _DataManager._get(output_dn_id).last_edition_date < after_submission_creation
    assert _DataManager._get(output_dn_id).job_ids == [job.id]
    assert _DataManager._get(output_dn_id).is_ready_for_reading
    assert job.is_completed()


def test_submit_pipeline_generate_unique_submit_id(pipeline, task):
    dn_1 = InMemoryDataNode("dn_config_id_1", Scope.PIPELINE)
    dn_2 = InMemoryDataNode("dn_config_id_2", Scope.PIPELINE)
    task_1 = Task("task_config_id_1", print, [dn_1])
    task_2 = Task("task_config_id_2", print, [dn_2])
    pipeline.tasks = [task_1, task_2]

    _DataManager._set(dn_1)
    _DataManager._set(dn_2)
    _TaskManager._set(task_1)
    _TaskManager._set(task_2)
    _PipelineManager._set(pipeline)

    jobs_1 = taipy.submit(pipeline)
    jobs_2 = taipy.submit(pipeline)
    assert len(jobs_1) == 2
    assert len(jobs_2) == 2
    submit_ids_1 = [job.submit_id for job in jobs_1]
    submit_ids_2 = [job.submit_id for job in jobs_2]
    assert len(set(submit_ids_1)) == 1
    assert len(set(submit_ids_2)) == 1
    assert set(submit_ids_1) != set(submit_ids_2)


def test_submit_task_that_return_multiple_outputs():
    Config.configure_job_executions(mode=JobConfig._DEVELOPMENT_MODE)
    _SchedulerFactory._update_job_config()

    def return_2tuple(nb1, nb2):
        return multiply(nb1, nb2), multiply(nb1, nb2) / 2

    def return_list(nb1, nb2):
        return [multiply(nb1, nb2), multiply(nb1, nb2) / 2]

    with_tuple = _create_task(return_2tuple, 2)
    with_list = _create_task(return_list, 2)

    _Scheduler.submit_task(with_tuple, "submit_id_1")
    _Scheduler.submit_task(with_list, "submit_id_2")

    assert (
        with_tuple.output[f"{with_tuple.config_id}_output0"].read()
        == with_list.output[f"{with_list.config_id}_output0"].read()
        == 42
    )
    assert (
        with_tuple.output[f"{with_tuple.config_id}_output1"].read()
        == with_list.output[f"{with_list.config_id}_output1"].read()
        == 21
    )


def test_submit_task_returns_single_iterable_output():
    Config.configure_job_executions(mode=JobConfig._DEVELOPMENT_MODE)
    _SchedulerFactory._update_job_config()

    def return_2tuple(nb1, nb2):
        return multiply(nb1, nb2), multiply(nb1, nb2) / 2

    def return_list(nb1, nb2):
        return [multiply(nb1, nb2), multiply(nb1, nb2) / 2]

    task_with_tuple = _create_task(return_2tuple, 1)
    task_with_list = _create_task(return_list, 1)

    _Scheduler.submit_task(task_with_tuple, "submit_id_1")
    assert task_with_tuple.output[f"{task_with_tuple.config_id}_output0"].read() == (42, 21)
<<<<<<< HEAD
    assert len(_SchedulerFactory._dispatcher._dispatched_processes) == 0
    _Scheduler.submit_task(task_with_list, "submit_id_2")
    assert task_with_list.output[f"{task_with_list.config_id}_output0"].read() == [42, 21]
    assert len(_SchedulerFactory._dispatcher._dispatched_processes) == 0
=======
    assert len(_JobDispatcher._dispatched_processes) == 0
    _Scheduler.submit_task(task_with_list, "submit_id_2")
    assert task_with_list.output[f"{task_with_list.config_id}_output0"].read() == [42, 21]
    assert len(_JobDispatcher._dispatched_processes) == 0
>>>>>>> fcf1f75e


def test_data_node_not_written_due_to_wrong_result_nb():
    Config.configure_job_executions(mode=JobConfig._DEVELOPMENT_MODE)
    _SchedulerFactory._update_job_config()

    def return_2tuple():
        return lambda nb1, nb2: (multiply(nb1, nb2), multiply(nb1, nb2) / 2)

    task = _create_task(return_2tuple(), 3)

    job = _Scheduler.submit_task(task, "submit_id")
    assert task.output[f"{task.config_id}_output0"].read() == 0
    assert job.is_failed()
<<<<<<< HEAD
    assert len(_SchedulerFactory._dispatcher._dispatched_processes) == 0
=======
    assert len(_JobDispatcher._dispatched_processes) == 0
>>>>>>> fcf1f75e


def test_submit_task_in_parallel():
    m = multiprocessing.Manager()
    lock = m.Lock()

    Config.configure_job_executions(mode="standalone", nb_of_workers=2)
    _SchedulerFactory._update_job_config()

    task = _create_task(partial(lock_multiply, lock))

    with lock:
        job = _Scheduler.submit_task(task, "submit_id")
        assert task.output[f"{task.config_id}_output0"].read() == 0
<<<<<<< HEAD
        assert_true_after_1_minute_max(job.is_running)
        assert len(_SchedulerFactory._dispatcher._dispatched_processes) == 1
=======
        assert job.is_running()
        assert_true_after_1_minute_max(lambda: len(_JobDispatcher._dispatched_processes) == 1)
>>>>>>> fcf1f75e

    assert_true_after_1_minute_max(lambda: task.output[f"{task.config_id}_output0"].read() == 42)
    assert_true_after_1_minute_max(job.is_completed)
<<<<<<< HEAD
    assert len(_SchedulerFactory._dispatcher._dispatched_processes) == 0
=======
    assert_true_after_1_minute_max(lambda: len(_JobDispatcher._dispatched_processes) == 0)
>>>>>>> fcf1f75e


def test_submit_task_multithreading_multiple_task():
    Config.configure_job_executions(mode="standalone", nb_of_workers=2)
    _SchedulerFactory._update_job_config()

    m = multiprocessing.Manager()
    lock_1 = m.Lock()
    lock_2 = m.Lock()

    task_1 = _create_task(partial(lock_multiply, lock_1))
    task_2 = _create_task(partial(lock_multiply, lock_2))

    with lock_1:
        with lock_2:
            job_1 = _Scheduler.submit_task(task_1, "submit_id_1")
            job_2 = _Scheduler.submit_task(task_2, "submit_id_2")

<<<<<<< HEAD
=======
            assert_true_after_1_minute_max(lambda: len(_JobDispatcher._dispatched_processes) == 2)
>>>>>>> fcf1f75e
            assert task_1.output[f"{task_1.config_id}_output0"].read() == 0
            assert task_2.output[f"{task_2.config_id}_output0"].read() == 0
            assert_true_after_1_minute_max(job_1.is_running)
            assert_true_after_1_minute_max(job_2.is_running)
            assert len(_SchedulerFactory._dispatcher._dispatched_processes) == 2

        assert_true_after_1_minute_max(lambda: task_2.output[f"{task_2.config_id}_output0"].read() == 42)
        assert task_1.output[f"{task_1.config_id}_output0"].read() == 0
        assert_true_after_1_minute_max(job_2.is_completed)
<<<<<<< HEAD
        assert_true_after_1_minute_max(job_1.is_running)
        assert len(_SchedulerFactory._dispatcher._dispatched_processes) == 1
=======
        assert job_1.is_running()
        assert job_2.is_completed()
        assert_true_after_1_minute_max(lambda: len(_JobDispatcher._dispatched_processes) == 1)
>>>>>>> fcf1f75e

    assert_true_after_1_minute_max(lambda: task_1.output[f"{task_1.config_id}_output0"].read() == 42)
    assert_true_after_1_minute_max(job_1.is_completed)
<<<<<<< HEAD
    assert_true_after_1_minute_max(job_2.is_completed)
    assert len(_SchedulerFactory._dispatcher._dispatched_processes) == 0
=======
    assert job_2.is_completed()
    assert_true_after_1_minute_max(lambda: len(_JobDispatcher._dispatched_processes) == 0)
>>>>>>> fcf1f75e


def test_submit_task_multithreading_multiple_task_in_sync_way_to_check_job_status():
    Config.configure_job_executions(mode="standalone", nb_of_workers=2)
    _SchedulerFactory._update_job_config()

    m = multiprocessing.Manager()
    lock_0 = m.Lock()
    lock_1 = m.Lock()
    lock_2 = m.Lock()

    task_0 = _create_task(partial(lock_multiply, lock_0))
    task_1 = _create_task(partial(lock_multiply, lock_1))
    task_2 = _create_task(partial(lock_multiply, lock_2))

    with lock_0:
        job_0 = _Scheduler.submit_task(task_0, "submit_id_0")
<<<<<<< HEAD
        assert_true_after_1_minute_max(job_0.is_running)
        assert len(_SchedulerFactory._dispatcher._dispatched_processes) == 1
=======
        assert job_0.is_running()
        assert_true_after_1_minute_max(lambda: len(_JobDispatcher._dispatched_processes) == 1)
>>>>>>> fcf1f75e
        with lock_1:
            with lock_2:
                job_2 = _Scheduler.submit_task(task_2, "submit_id_2")
                job_1 = _Scheduler.submit_task(task_1, "submit_id_1")

<<<<<<< HEAD
=======
                assert_true_after_1_minute_max(lambda: len(_JobDispatcher._dispatched_processes) == 2)
>>>>>>> fcf1f75e
                assert task_1.output[f"{task_1.config_id}_output0"].read() == 0
                assert task_2.output[f"{task_2.config_id}_output0"].read() == 0
                assert_true_after_1_minute_max(job_0.is_running)
                assert_true_after_1_minute_max(job_1.is_pending)
                assert_true_after_1_minute_max(job_2.is_running)
                assert len(_SchedulerFactory._dispatcher._dispatched_processes) == 2

            assert_true_after_1_minute_max(lambda: task_2.output[f"{task_2.config_id}_output0"].read() == 42)
<<<<<<< HEAD
=======
            assert_true_after_1_minute_max(lambda: len(_JobDispatcher._dispatched_processes) == 2)
>>>>>>> fcf1f75e
            assert task_1.output[f"{task_1.config_id}_output0"].read() == 0
            assert_true_after_1_minute_max(job_0.is_running)
            assert_true_after_1_minute_max(job_1.is_running)
            assert_true_after_1_minute_max(job_2.is_completed)
            assert len(_SchedulerFactory._dispatcher._dispatched_processes) == 2

        assert_true_after_1_minute_max(lambda: task_1.output[f"{task_1.config_id}_output0"].read() == 42)
        assert task_0.output[f"{task_0.config_id}_output0"].read() == 0
        assert_true_after_1_minute_max(job_0.is_running)
        assert_true_after_1_minute_max(job_1.is_completed)
        assert_true_after_1_minute_max(job_2.is_completed)
        assert len(_SchedulerFactory._dispatcher._dispatched_processes) == 1

    assert_true_after_1_minute_max(lambda: task_0.output[f"{task_0.config_id}_output0"].read() == 42)
    assert job_0.is_completed()
    assert job_1.is_completed()
    assert job_2.is_completed()


def test_blocked_task():
    Config.configure_job_executions(mode="standalone", nb_of_workers=2)
    _SchedulerFactory._update_job_config()

    m = multiprocessing.Manager()
    lock_1 = m.Lock()
    lock_2 = m.Lock()

    foo_cfg = Config.configure_data_node("foo", default_data=1)
    bar_cfg = Config.configure_data_node("bar")
    baz_cfg = Config.configure_data_node("baz")
    dns = _DataManager._bulk_get_or_create([foo_cfg, bar_cfg, baz_cfg])
    foo = dns[foo_cfg]
    bar = dns[bar_cfg]
    baz = dns[baz_cfg]
    task_1 = Task("by_2", partial(lock_multiply, lock_1, 2), [foo], [bar])
    task_2 = Task("by_3", partial(lock_multiply, lock_2, 3), [bar], [baz])

    assert task_1.foo.is_ready_for_reading  # foo is ready
    assert not task_1.bar.is_ready_for_reading  # But bar is not ready
    assert not task_2.baz.is_ready_for_reading  # neither does baz

    assert len(_Scheduler.blocked_jobs) == 0
    job_2 = _Scheduler.submit_task(task_2, "submit_id_2")  # job 2 is submitted first
    assert job_2.is_blocked()  # since bar is not up_to_date the job 2 is blocked
<<<<<<< HEAD
    assert len(_SchedulerFactory._dispatcher._dispatched_processes) == 0
=======
    assert_true_after_1_minute_max(lambda: len(_JobDispatcher._dispatched_processes) == 0)
>>>>>>> fcf1f75e
    assert len(_Scheduler.blocked_jobs) == 1
    with lock_2:
        with lock_1:
            job_1 = _Scheduler.submit_task(task_1, "submit_id_1")  # job 1 is submitted and locked
<<<<<<< HEAD
            assert_true_after_1_minute_max(job_1.is_running)  # so it is still running
            assert len(_SchedulerFactory._dispatcher._dispatched_processes) == 1
=======
            assert job_1.is_running()  # so it is still running
            assert_true_after_1_minute_max(lambda: len(_JobDispatcher._dispatched_processes) == 1)
>>>>>>> fcf1f75e
            assert not _DataManager._get(task_1.bar.id).is_ready_for_reading  # And bar still not ready
            assert_true_after_1_minute_max(job_2.is_blocked)  # the job_2 remains blocked
        assert_true_after_1_minute_max(job_1.is_completed)  # job1 unlocked and can complete
        assert _DataManager._get(task_1.bar.id).is_ready_for_reading  # bar becomes ready
        assert _DataManager._get(task_1.bar.id).read() == 2  # the data is computed and written
        assert_true_after_1_minute_max(job_2.is_running)  # And job 2 can start running
<<<<<<< HEAD
        assert len(_SchedulerFactory._dispatcher._dispatched_processes) == 1
=======
        assert_true_after_1_minute_max(lambda: len(_JobDispatcher._dispatched_processes) == 1)
>>>>>>> fcf1f75e
        assert len(_Scheduler.blocked_jobs) == 0
    assert_true_after_1_minute_max(job_2.is_completed)  # job 2 unlocked so it can complete
    assert _DataManager._get(task_2.baz.id).is_ready_for_reading  # baz becomes ready
    assert _DataManager._get(task_2.baz.id).read() == 6  # the data is computed and written
<<<<<<< HEAD
    assert len(_SchedulerFactory._dispatcher._dispatched_processes) == 0
=======
    assert_true_after_1_minute_max(lambda: len(_JobDispatcher._dispatched_processes) == 0)
>>>>>>> fcf1f75e


def test_task_scheduler_create_synchronous_dispatcher():
    Config.configure_job_executions(mode=JobConfig._DEVELOPMENT_MODE)
    _SchedulerFactory._update_job_config()

    assert isinstance(_SchedulerFactory._dispatcher._executor, _Synchronous)
    assert _SchedulerFactory._dispatcher._nb_available_workers == 1


def test_task_scheduler_create_standalone_dispatcher():
    Config.configure_job_executions(mode="standalone", nb_of_workers=42)
    _SchedulerFactory._update_job_config()
    assert isinstance(_SchedulerFactory._dispatcher._executor, ProcessPoolExecutor)
    assert _SchedulerFactory._dispatcher._nb_available_workers == 42


def modified_config_task(n):
    from taipy.config import Config

    assert Config.global_config.storage_folder == ".my_data/"
    assert Config.global_config.custom_property == "custom_property"
    return n * 2


def test_can_exec_task_with_modified_config():
    Config.configure_job_executions(mode=JobConfig._STANDALONE_MODE, nb_of_workers=2)
    _Scheduler._update_job_config()
    Config.configure_global_app(
        storage_folder=".my_data/", clean_entities_enabled=True, custom_property="custom_property"
    )

    dn_input_config = Config.configure_data_node("input", "pickle", scope=Scope.PIPELINE, default_data=1)
    dn_output_config = Config.configure_data_node("output", "pickle")
    task_config = Config.configure_task("task_config", modified_config_task, dn_input_config, dn_output_config)
    pipeline_config = Config.configure_pipeline("pipeline_config", [task_config])
    pipeline = _PipelineManager._get_or_create(pipeline_config)

    jobs = pipeline.submit()
    while not jobs[0].is_finished():
        sleep(1)
    assert jobs[0].is_completed()  # If the job is completed, that means the asserts in the task are successful
    taipy.clean_all_entities()


def test_can_execute_task_with_development_mode():
    assert Config.job_config.mode == JobConfig._DEVELOPMENT_MODE

    dn_input_config = Config.configure_data_node("input", "pickle", scope=Scope.PIPELINE, default_data=1)
    dn_output_config = Config.configure_data_node("output", "pickle")
    task_config = Config.configure_task("task_config", mult_by_2, dn_input_config, dn_output_config)
    pipeline_config = Config.configure_pipeline("pipeline_config", [task_config])
    pipeline = _PipelineManager._get_or_create(pipeline_config)

    pipeline.submit()
    while pipeline.output.edit_in_progress:
        sleep(1)
    assert 2 == pipeline.output.read()


def test_need_to_run_no_output():
    hello_cfg = Config.configure_data_node("hello", default_data="Hello ")
    world_cfg = Config.configure_data_node("world", default_data="world !")
    task_cfg = Config.configure_task("name", input=[hello_cfg, world_cfg], function=concat, output=[])
    task = _create_task_from_config(task_cfg)

    assert _SchedulerFactory._dispatcher._needs_to_run(task)


def test_need_to_run_output_not_cacheable():
    hello_cfg = Config.configure_data_node("hello", default_data="Hello ")
    world_cfg = Config.configure_data_node("world", default_data="world !")
    hello_world_cfg = Config.configure_data_node("hello_world", cacheable=False)
    task_cfg = Config.configure_task("name", input=[hello_cfg, world_cfg], function=concat, output=[hello_world_cfg])
    task = _create_task_from_config(task_cfg)

    assert _SchedulerFactory._dispatcher._needs_to_run(task)


def test_need_to_run_output_cacheable_no_input():
    Config.configure_job_executions(mode=JobConfig._DEVELOPMENT_MODE)
    _SchedulerFactory._update_job_config()

    hello_world_cfg = Config.configure_data_node("hello_world", cacheable=True)
    task_cfg = Config.configure_task("name", input=[], function=nothing, output=[hello_world_cfg])
    task = _create_task_from_config(task_cfg)

    assert _SchedulerFactory._dispatcher._needs_to_run(task)
    _Scheduler.submit_task(task, "submit_id")

    assert not _SchedulerFactory._dispatcher._needs_to_run(task)


def test_need_to_run_output_cacheable_no_validity_period():
    Config.configure_job_executions(mode=JobConfig._DEVELOPMENT_MODE)
    _SchedulerFactory._update_job_config()

    hello_cfg = Config.configure_data_node("hello", default_data="Hello ")
    world_cfg = Config.configure_data_node("world", default_data="world !")
    hello_world_cfg = Config.configure_data_node("hello_world", cacheable=True)
    task_cfg = Config.configure_task("name", input=[hello_cfg, world_cfg], function=concat, output=[hello_world_cfg])
    task = _create_task_from_config(task_cfg)

    assert _SchedulerFactory._dispatcher._needs_to_run(task)
    _Scheduler.submit_task(task, "submit_id")

    assert not _SchedulerFactory._dispatcher._needs_to_run(task)


def test_need_to_run_output_cacheable_with_validity_period_up_to_date():
    Config.configure_job_executions(mode=JobConfig._DEVELOPMENT_MODE)
    _SchedulerFactory._update_job_config()

    hello_cfg = Config.configure_data_node("hello", default_data="Hello ")
    world_cfg = Config.configure_data_node("world", default_data="world !")
    hello_world_cfg = Config.configure_data_node("hello_world", cacheable=True, validity_days=1)
    task_cfg = Config.configure_task("name", input=[hello_cfg, world_cfg], function=concat, output=[hello_world_cfg])
    task = _create_task_from_config(task_cfg)

    assert _SchedulerFactory._dispatcher._needs_to_run(task)
    job = _Scheduler.submit_task(task, "submit_id_1")

    assert not _SchedulerFactory._dispatcher._needs_to_run(task)
    job_skipped = _Scheduler.submit_task(task, "submit_id_2")

    assert job.is_completed()
    assert job.is_finished()
    assert job_skipped.is_skipped()
    assert job_skipped.is_finished()


def test_need_to_run_output_cacheable_with_validity_period_obsolete():
    hello_cfg = Config.configure_data_node("hello", default_data="Hello ")
    world_cfg = Config.configure_data_node("world", default_data="world !")
    hello_world_cfg = Config.configure_data_node("hello_world", cacheable=True, validity_days=1)
    task_cfg = Config.configure_task("name", input=[hello_cfg, world_cfg], function=concat, output=[hello_world_cfg])
    task = _create_task_from_config(task_cfg)

    assert _SchedulerFactory._dispatcher._needs_to_run(task)
    _Scheduler.submit_task(task, "submit_id")

    output = task.hello_world
    output._last_edit_date = datetime.now() - timedelta(days=1, minutes=30)
    _DataManager()._set(output)
    assert _SchedulerFactory._dispatcher._needs_to_run(task)


# ################################  UTIL METHODS    ##################################


def _create_task(function, nb_outputs=1):
    output_dn_config_id = "".join(random.choice(string.ascii_lowercase) for _ in range(10))
    dn_input_configs = [
        Config.configure_data_node("input1", "pickle", Scope.PIPELINE, default_data=21),
        Config.configure_data_node("input2", "pickle", Scope.PIPELINE, default_data=2),
    ]
    dn_output_configs = [
        Config.configure_data_node(f"{output_dn_config_id}_output{i}", "pickle", Scope.PIPELINE, default_data=0)
        for i in range(nb_outputs)
    ]
    input_dn = _DataManager._bulk_get_or_create(dn_input_configs).values()
    output_dn = _DataManager._bulk_get_or_create(dn_output_configs).values()

    return Task(
        output_dn_config_id,
        function=function,
        input=input_dn,
        output=output_dn,
    )


def _create_task_from_config(task_cfg):
    return _TaskManager()._bulk_get_or_create([task_cfg])[0]


def wait_job_to_complete(job):
    start = datetime.now()
    while (datetime.now() - start).seconds < 60:
        sleep(0.1)  # Limit CPU usage
        if job.is_finished():
            return<|MERGE_RESOLUTION|>--- conflicted
+++ resolved
@@ -174,17 +174,10 @@
 
     _Scheduler.submit_task(task_with_tuple, "submit_id_1")
     assert task_with_tuple.output[f"{task_with_tuple.config_id}_output0"].read() == (42, 21)
-<<<<<<< HEAD
     assert len(_SchedulerFactory._dispatcher._dispatched_processes) == 0
     _Scheduler.submit_task(task_with_list, "submit_id_2")
     assert task_with_list.output[f"{task_with_list.config_id}_output0"].read() == [42, 21]
     assert len(_SchedulerFactory._dispatcher._dispatched_processes) == 0
-=======
-    assert len(_JobDispatcher._dispatched_processes) == 0
-    _Scheduler.submit_task(task_with_list, "submit_id_2")
-    assert task_with_list.output[f"{task_with_list.config_id}_output0"].read() == [42, 21]
-    assert len(_JobDispatcher._dispatched_processes) == 0
->>>>>>> fcf1f75e
 
 
 def test_data_node_not_written_due_to_wrong_result_nb():
@@ -199,18 +192,14 @@
     job = _Scheduler.submit_task(task, "submit_id")
     assert task.output[f"{task.config_id}_output0"].read() == 0
     assert job.is_failed()
-<<<<<<< HEAD
-    assert len(_SchedulerFactory._dispatcher._dispatched_processes) == 0
-=======
-    assert len(_JobDispatcher._dispatched_processes) == 0
->>>>>>> fcf1f75e
+    assert len(_SchedulerFactory._dispatcher._dispatched_processes) == 0
 
 
 def test_submit_task_in_parallel():
     m = multiprocessing.Manager()
     lock = m.Lock()
 
-    Config.configure_job_executions(mode="standalone", nb_of_workers=2)
+    Config.configure_job_executions(mode=JobConfig._STANDALONE_MODE, nb_of_workers=2)
     _SchedulerFactory._update_job_config()
 
     task = _create_task(partial(lock_multiply, lock))
@@ -218,25 +207,16 @@
     with lock:
         job = _Scheduler.submit_task(task, "submit_id")
         assert task.output[f"{task.config_id}_output0"].read() == 0
-<<<<<<< HEAD
         assert_true_after_1_minute_max(job.is_running)
         assert len(_SchedulerFactory._dispatcher._dispatched_processes) == 1
-=======
-        assert job.is_running()
-        assert_true_after_1_minute_max(lambda: len(_JobDispatcher._dispatched_processes) == 1)
->>>>>>> fcf1f75e
 
     assert_true_after_1_minute_max(lambda: task.output[f"{task.config_id}_output0"].read() == 42)
     assert_true_after_1_minute_max(job.is_completed)
-<<<<<<< HEAD
-    assert len(_SchedulerFactory._dispatcher._dispatched_processes) == 0
-=======
-    assert_true_after_1_minute_max(lambda: len(_JobDispatcher._dispatched_processes) == 0)
->>>>>>> fcf1f75e
+    assert len(_SchedulerFactory._dispatcher._dispatched_processes) == 0
 
 
 def test_submit_task_multithreading_multiple_task():
-    Config.configure_job_executions(mode="standalone", nb_of_workers=2)
+    Config.configure_job_executions(mode=JobConfig._STANDALONE_MODE, nb_of_workers=2)
     _SchedulerFactory._update_job_config()
 
     m = multiprocessing.Manager()
@@ -251,10 +231,6 @@
             job_1 = _Scheduler.submit_task(task_1, "submit_id_1")
             job_2 = _Scheduler.submit_task(task_2, "submit_id_2")
 
-<<<<<<< HEAD
-=======
-            assert_true_after_1_minute_max(lambda: len(_JobDispatcher._dispatched_processes) == 2)
->>>>>>> fcf1f75e
             assert task_1.output[f"{task_1.config_id}_output0"].read() == 0
             assert task_2.output[f"{task_2.config_id}_output0"].read() == 0
             assert_true_after_1_minute_max(job_1.is_running)
@@ -264,28 +240,17 @@
         assert_true_after_1_minute_max(lambda: task_2.output[f"{task_2.config_id}_output0"].read() == 42)
         assert task_1.output[f"{task_1.config_id}_output0"].read() == 0
         assert_true_after_1_minute_max(job_2.is_completed)
-<<<<<<< HEAD
         assert_true_after_1_minute_max(job_1.is_running)
         assert len(_SchedulerFactory._dispatcher._dispatched_processes) == 1
-=======
-        assert job_1.is_running()
-        assert job_2.is_completed()
-        assert_true_after_1_minute_max(lambda: len(_JobDispatcher._dispatched_processes) == 1)
->>>>>>> fcf1f75e
 
     assert_true_after_1_minute_max(lambda: task_1.output[f"{task_1.config_id}_output0"].read() == 42)
     assert_true_after_1_minute_max(job_1.is_completed)
-<<<<<<< HEAD
-    assert_true_after_1_minute_max(job_2.is_completed)
-    assert len(_SchedulerFactory._dispatcher._dispatched_processes) == 0
-=======
     assert job_2.is_completed()
-    assert_true_after_1_minute_max(lambda: len(_JobDispatcher._dispatched_processes) == 0)
->>>>>>> fcf1f75e
+    assert len(_SchedulerFactory._dispatcher._dispatched_processes) == 0
 
 
 def test_submit_task_multithreading_multiple_task_in_sync_way_to_check_job_status():
-    Config.configure_job_executions(mode="standalone", nb_of_workers=2)
+    Config.configure_job_executions(mode=JobConfig._STANDALONE_MODE, nb_of_workers=2)
     _SchedulerFactory._update_job_config()
 
     m = multiprocessing.Manager()
@@ -299,22 +264,13 @@
 
     with lock_0:
         job_0 = _Scheduler.submit_task(task_0, "submit_id_0")
-<<<<<<< HEAD
         assert_true_after_1_minute_max(job_0.is_running)
         assert len(_SchedulerFactory._dispatcher._dispatched_processes) == 1
-=======
-        assert job_0.is_running()
-        assert_true_after_1_minute_max(lambda: len(_JobDispatcher._dispatched_processes) == 1)
->>>>>>> fcf1f75e
         with lock_1:
             with lock_2:
                 job_2 = _Scheduler.submit_task(task_2, "submit_id_2")
                 job_1 = _Scheduler.submit_task(task_1, "submit_id_1")
 
-<<<<<<< HEAD
-=======
-                assert_true_after_1_minute_max(lambda: len(_JobDispatcher._dispatched_processes) == 2)
->>>>>>> fcf1f75e
                 assert task_1.output[f"{task_1.config_id}_output0"].read() == 0
                 assert task_2.output[f"{task_2.config_id}_output0"].read() == 0
                 assert_true_after_1_minute_max(job_0.is_running)
@@ -323,10 +279,6 @@
                 assert len(_SchedulerFactory._dispatcher._dispatched_processes) == 2
 
             assert_true_after_1_minute_max(lambda: task_2.output[f"{task_2.config_id}_output0"].read() == 42)
-<<<<<<< HEAD
-=======
-            assert_true_after_1_minute_max(lambda: len(_JobDispatcher._dispatched_processes) == 2)
->>>>>>> fcf1f75e
             assert task_1.output[f"{task_1.config_id}_output0"].read() == 0
             assert_true_after_1_minute_max(job_0.is_running)
             assert_true_after_1_minute_max(job_1.is_running)
@@ -337,17 +289,18 @@
         assert task_0.output[f"{task_0.config_id}_output0"].read() == 0
         assert_true_after_1_minute_max(job_0.is_running)
         assert_true_after_1_minute_max(job_1.is_completed)
-        assert_true_after_1_minute_max(job_2.is_completed)
+        assert job_2.is_completed()
         assert len(_SchedulerFactory._dispatcher._dispatched_processes) == 1
 
-    assert_true_after_1_minute_max(lambda: task_0.output[f"{task_0.config_id}_output0"].read() == 42)
+    assert_true_after_1_minute_max(lambda: len(_SchedulerFactory._dispatcher._dispatched_processes) == 0)
+    assert task_0.output[f"{task_0.config_id}_output0"].read() == 42
     assert job_0.is_completed()
     assert job_1.is_completed()
     assert job_2.is_completed()
 
 
 def test_blocked_task():
-    Config.configure_job_executions(mode="standalone", nb_of_workers=2)
+    Config.configure_job_executions(mode=JobConfig._STANDALONE_MODE, nb_of_workers=2)
     _SchedulerFactory._update_job_config()
 
     m = multiprocessing.Manager()
@@ -371,42 +324,25 @@
     assert len(_Scheduler.blocked_jobs) == 0
     job_2 = _Scheduler.submit_task(task_2, "submit_id_2")  # job 2 is submitted first
     assert job_2.is_blocked()  # since bar is not up_to_date the job 2 is blocked
-<<<<<<< HEAD
-    assert len(_SchedulerFactory._dispatcher._dispatched_processes) == 0
-=======
-    assert_true_after_1_minute_max(lambda: len(_JobDispatcher._dispatched_processes) == 0)
->>>>>>> fcf1f75e
+    assert len(_SchedulerFactory._dispatcher._dispatched_processes) == 0
     assert len(_Scheduler.blocked_jobs) == 1
     with lock_2:
         with lock_1:
             job_1 = _Scheduler.submit_task(task_1, "submit_id_1")  # job 1 is submitted and locked
-<<<<<<< HEAD
             assert_true_after_1_minute_max(job_1.is_running)  # so it is still running
             assert len(_SchedulerFactory._dispatcher._dispatched_processes) == 1
-=======
-            assert job_1.is_running()  # so it is still running
-            assert_true_after_1_minute_max(lambda: len(_JobDispatcher._dispatched_processes) == 1)
->>>>>>> fcf1f75e
             assert not _DataManager._get(task_1.bar.id).is_ready_for_reading  # And bar still not ready
             assert_true_after_1_minute_max(job_2.is_blocked)  # the job_2 remains blocked
         assert_true_after_1_minute_max(job_1.is_completed)  # job1 unlocked and can complete
         assert _DataManager._get(task_1.bar.id).is_ready_for_reading  # bar becomes ready
         assert _DataManager._get(task_1.bar.id).read() == 2  # the data is computed and written
         assert_true_after_1_minute_max(job_2.is_running)  # And job 2 can start running
-<<<<<<< HEAD
         assert len(_SchedulerFactory._dispatcher._dispatched_processes) == 1
-=======
-        assert_true_after_1_minute_max(lambda: len(_JobDispatcher._dispatched_processes) == 1)
->>>>>>> fcf1f75e
         assert len(_Scheduler.blocked_jobs) == 0
     assert_true_after_1_minute_max(job_2.is_completed)  # job 2 unlocked so it can complete
     assert _DataManager._get(task_2.baz.id).is_ready_for_reading  # baz becomes ready
     assert _DataManager._get(task_2.baz.id).read() == 6  # the data is computed and written
-<<<<<<< HEAD
-    assert len(_SchedulerFactory._dispatcher._dispatched_processes) == 0
-=======
-    assert_true_after_1_minute_max(lambda: len(_JobDispatcher._dispatched_processes) == 0)
->>>>>>> fcf1f75e
+    assert len(_SchedulerFactory._dispatcher._dispatched_processes) == 0
 
 
 def test_task_scheduler_create_synchronous_dispatcher():
@@ -418,7 +354,7 @@
 
 
 def test_task_scheduler_create_standalone_dispatcher():
-    Config.configure_job_executions(mode="standalone", nb_of_workers=42)
+    Config.configure_job_executions(mode=JobConfig._STANDALONE_MODE, nb_of_workers=42)
     _SchedulerFactory._update_job_config()
     assert isinstance(_SchedulerFactory._dispatcher._executor, ProcessPoolExecutor)
     assert _SchedulerFactory._dispatcher._nb_available_workers == 42
@@ -434,7 +370,7 @@
 
 def test_can_exec_task_with_modified_config():
     Config.configure_job_executions(mode=JobConfig._STANDALONE_MODE, nb_of_workers=2)
-    _Scheduler._update_job_config()
+    _SchedulerFactory._update_job_config()
     Config.configure_global_app(
         storage_folder=".my_data/", clean_entities_enabled=True, custom_property="custom_property"
     )
@@ -446,14 +382,14 @@
     pipeline = _PipelineManager._get_or_create(pipeline_config)
 
     jobs = pipeline.submit()
-    while not jobs[0].is_finished():
-        sleep(1)
+    assert_true_after_1_minute_max(jobs[0].is_finished)
     assert jobs[0].is_completed()  # If the job is completed, that means the asserts in the task are successful
     taipy.clean_all_entities()
 
 
 def test_can_execute_task_with_development_mode():
-    assert Config.job_config.mode == JobConfig._DEVELOPMENT_MODE
+    Config.configure_job_executions(mode=JobConfig._DEVELOPMENT_MODE)
+    _SchedulerFactory._update_job_config()
 
     dn_input_config = Config.configure_data_node("input", "pickle", scope=Scope.PIPELINE, default_data=1)
     dn_output_config = Config.configure_data_node("output", "pickle")
