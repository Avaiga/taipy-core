--- conflicted
+++ resolved
@@ -277,12 +277,7 @@
                 assert job_2.is_pending()
 
             assert_true_after_1_minute_max(lambda: task_2.output[f"{task_2.config_id}_output0"].read() == 42)
-<<<<<<< HEAD
             assert_true_after_1_minute_max(lambda: len(_JobDispatcher._dispatched_processes) == 2)
-=======
-            sleep(1)
-            assert len(_Scheduler._processes) == 2
->>>>>>> 96c41e4a
             assert task_1.output[f"{task_1.config_id}_output0"].read() == 0
             assert_true_after_1_minute_max(job_1.is_completed)
             assert_true_after_1_minute_max(job_2.is_running)
