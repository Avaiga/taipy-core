--- conflicted
+++ resolved
@@ -252,17 +252,10 @@
     dn_config_2 = Config._add_data_node("bar", "in_memory", Scope.PIPELINE, default_data=0)
     dn_config_6 = Config._add_data_node("baz", "in_memory", Scope.PIPELINE, default_data=0)
 
-<<<<<<< HEAD
-    task_config_mult_by_2 = Config._add_task("mult by 2", mult_by_2, [dn_config_1], dn_config_2)
-    task_config_mult_by_3 = Config._add_task("mult by 3", mult_by_3, [dn_config_2], dn_config_6)
-    pipeline_config = Config._add_pipeline("by 6", [task_config_mult_by_2, task_config_mult_by_3])
-    # dn_1 ---> mult by 2 ---> dn_2 ---> mult by 3 ---> dn_6
-=======
-    task_config_mult_by_2 = Config.add_task("mult_by_2", mult_by_2, [dn_config_1], dn_config_2)
-    task_config_mult_by_3 = Config.add_task("mult_by_3", mult_by_3, [dn_config_2], dn_config_6)
-    pipeline_config = Config.add_pipeline("by_6", [task_config_mult_by_2, task_config_mult_by_3])
+    task_config_mult_by_2 = Config._add_task("mult_by_2", mult_by_2, [dn_config_1], dn_config_2)
+    task_config_mult_by_3 = Config._add_task("mult_by_3", mult_by_3, [dn_config_2], dn_config_6)
+    pipeline_config = Config._add_pipeline("by_6", [task_config_mult_by_2, task_config_mult_by_3])
     # dn_1 ---> mult_by_2 ---> dn_2 ---> mult_by_3 ---> dn_6
->>>>>>> 245d204f
 
     assert len(DataManager._get_all()) == 0
     assert len(TaskManager._get_all()) == 0
@@ -302,15 +295,9 @@
     dn_config_2 = Config._add_data_node("bar", "in_memory", Scope.PIPELINE, default_data=0)
     dn_config_6 = Config._add_data_node("baz", "in_memory", Scope.PIPELINE, default_data=0)
 
-<<<<<<< HEAD
-    task_config_mult_by_2 = Config._add_task("mult by 2", mult_by_2, [dn_config_1], dn_config_2)
-    task_config_mult_by_3 = Config._add_task("mult by 3", mult_by_3, [dn_config_2], dn_config_6)
-    pipeline_config = Config._add_pipeline("by 6", [task_config_mult_by_2, task_config_mult_by_3], foo="bar")
-=======
-    task_config_mult_by_2 = Config.add_task("mult_by_2", mult_by_2, [dn_config_1], dn_config_2)
-    task_config_mult_by_3 = Config.add_task("mult_by_3", mult_by_3, [dn_config_2], dn_config_6)
-    pipeline_config = Config.add_pipeline("by_6", [task_config_mult_by_2, task_config_mult_by_3], foo="bar")
->>>>>>> 245d204f
+    task_config_mult_by_2 = Config._add_task("mult_by_2", mult_by_2, [dn_config_1], dn_config_2)
+    task_config_mult_by_3 = Config._add_task("mult_by_3", mult_by_3, [dn_config_2], dn_config_6)
+    pipeline_config = Config._add_pipeline("by_6", [task_config_mult_by_2, task_config_mult_by_3], foo="bar")
 
     assert len(pipeline_config.properties) == 1
     assert pipeline_config.properties.get("foo") == "bar"
@@ -341,19 +328,11 @@
 def test_pipeline_notification_subscribe(mocker):
     mocker.patch("taipy.core.common._reload.reload", side_effect=lambda m, o: o)
 
-<<<<<<< HEAD
     pipeline_config = Config._add_pipeline(
-        "by 6",
+        "by_6",
         [
             Config._add_task(
-                "mult by 2",
-=======
-    pipeline_config = Config.add_pipeline(
-        "by_6",
-        [
-            Config.add_task(
                 "mult_by_2",
->>>>>>> 245d204f
                 mult_by_2,
                 [Config._add_data_node("foo", "in_memory", Scope.PIPELINE, default_data=1)],
                 Config._add_data_node("bar", "in_memory", Scope.PIPELINE, default_data=0),
@@ -401,19 +380,11 @@
 def test_pipeline_notification_unsubscribe(mocker):
     mocker.patch("taipy.core.common._reload.reload", side_effect=lambda m, o: o)
 
-<<<<<<< HEAD
     pipeline_config = Config._add_pipeline(
-        "by 6",
+        "by_6",
         [
             Config._add_task(
-                "mult by 2",
-=======
-    pipeline_config = Config.add_pipeline(
-        "by_6",
-        [
-            Config.add_task(
                 "mult_by_2",
->>>>>>> 245d204f
                 mult_by_2,
                 [Config._add_data_node("foo", "in_memory", Scope.PIPELINE, default_data=1)],
                 Config._add_data_node("bar", "in_memory", Scope.PIPELINE, default_data=0),
@@ -437,19 +408,11 @@
 
 
 def test_pipeline_notification_subscribe_all():
-<<<<<<< HEAD
     pipeline_config = Config._add_pipeline(
-        "by 6",
+        "by_6",
         [
             Config._add_task(
-                "mult by 2",
-=======
-    pipeline_config = Config.add_pipeline(
-        "by_6",
-        [
-            Config.add_task(
                 "mult_by_2",
->>>>>>> 245d204f
                 mult_by_2,
                 [Config._add_data_node("foo", "in_memory", Scope.PIPELINE, default_data=1)],
                 Config._add_data_node("bar", "in_memory", Scope.PIPELINE, default_data=0),
