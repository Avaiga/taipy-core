--- conflicted
+++ resolved
@@ -161,33 +161,19 @@
         assert pipeline.config_id == "foo"
         assert len(pipeline.tasks) == 1
         assert pipeline.tasks[task.config_id].id == task.id
-<<<<<<< HEAD
         assert pipeline.parent_id is None
-        assert len(pipeline.subscribers) == 1
-=======
-        assert pipeline.parent_id == "parent_id"
         assert len(pipeline.subscribers) == 0
->>>>>>> af6f288d
         assert pipeline._is_in_context
 
         pipeline.tasks = []
-<<<<<<< HEAD
-        pipeline.subscribers = None
-=======
         pipeline.parent_id = None
         pipeline.subscribers = [print]
->>>>>>> af6f288d
 
         assert pipeline.config_id == "foo"
         assert len(pipeline.tasks) == 1
         assert pipeline.tasks[task.config_id].id == task.id
-<<<<<<< HEAD
         assert pipeline.parent_id is None
-        assert len(pipeline.subscribers) == 1
-=======
-        assert pipeline.parent_id == "parent_id"
         assert len(pipeline.subscribers) == 0
->>>>>>> af6f288d
         assert pipeline._is_in_context
 
     assert pipeline_1.config_id == "foo"
