from unittest import mock

import pytest

import taipy.core.taipy as tp
from taipy.core.common.alias import PipelineId, TaskId
from taipy.core.data.data_node import DataNode
from taipy.core.data.in_memory import InMemoryDataNode
from taipy.core.data.scope import Scope
from taipy.core.exceptions.configuration import InvalidConfigurationId
from taipy.core.pipeline.pipeline import Pipeline
from taipy.core.pipeline.pipeline_manager import PipelineManager
from taipy.core.task.task import Task
from taipy.core.task.task_manager import TaskManager


def test_create_pipeline():
    input = InMemoryDataNode("foo", Scope.PIPELINE)
    output = InMemoryDataNode("bar", Scope.PIPELINE)
    task = Task("baz", print, [input], [output], TaskId("task_id"))
    pipeline = Pipeline("name_1", {"description": "description"}, [task])
    assert pipeline.id is not None
    assert pipeline.parent_id is None
    assert pipeline.config_id == "name_1"
    assert pipeline.description == "description"
    assert pipeline.foo == input
    assert pipeline.bar == output
    assert pipeline.baz == task

    with pytest.raises(AttributeError):
        pipeline.qux

    input_1 = InMemoryDataNode("input", Scope.SCENARIO)
    output_1 = InMemoryDataNode("output", Scope.SCENARIO)
    task_1 = Task("task_1", print, [input_1], [output_1], TaskId("task_id_1"))
    pipeline_1 = Pipeline("name_1", {"description": "description"}, [task_1], parent_id="parent_id")
    assert pipeline_1.id is not None
    assert pipeline_1.parent_id == "parent_id"
    assert pipeline_1.config_id == "name_1"
    assert pipeline_1.description == "description"
    assert pipeline_1.input == input_1
    assert pipeline_1.output == output_1
    assert pipeline_1.task_1 == task_1

    assert pipeline_1.id is not None
    with pytest.raises(InvalidConfigurationId):
        Pipeline("name 1", {"description": "description"}, [task_1], parent_id="parent_id")


def test_check_consistency():
    pipeline_1 = Pipeline("name_1", {}, [])
    assert pipeline_1.is_consistent

    input_2 = InMemoryDataNode("foo", Scope.PIPELINE)
    output_2 = InMemoryDataNode("foo", Scope.PIPELINE)
    task_2 = Task("foo", print, [input_2], [output_2], TaskId("task_id_2"))
    pipeline_2 = Pipeline("name_2", {}, [task_2])
    assert pipeline_2.is_consistent

    data_node_3 = InMemoryDataNode("foo", Scope.PIPELINE)
    task_3 = Task("foo", print, [data_node_3], [data_node_3], TaskId("task_id_3"))
    pipeline_3 = Pipeline("name_3", {}, [task_3])
    assert not pipeline_3.is_consistent  # Not a dag

    input_4 = InMemoryDataNode("foo", Scope.PIPELINE)
    output_4 = InMemoryDataNode("foo", Scope.PIPELINE)
    task_4_1 = Task("foo", print, [input_4], [output_4], TaskId("task_id_4_1"))
    task_4_2 = Task("bar", print, [output_4], [input_4], TaskId("task_id_4_2"))
    pipeline_4 = Pipeline("name_4", {}, [task_4_1, task_4_2])
    assert not pipeline_4.is_consistent  # Not a Dag

    class FakeDataNode:
        config_id = "config_id_of_a_fake_dn"

    input_5 = DataNode("foo", Scope.PIPELINE, "input_id_5")
    output_5 = DataNode("foo", Scope.PIPELINE, "output_id_5")
    task_5_1 = Task("foo", print, [input_5], [output_5], TaskId("task_id_5_1"))
    task_5_2 = Task("bar", print, [output_5], [FakeDataNode()], TaskId("task_id_5_2"))
    pipeline_2 = Pipeline("name_2", {}, [task_5_1, task_5_2])
    assert not pipeline_2.is_consistent


def test_to_model():
    input = InMemoryDataNode("input", Scope.PIPELINE)
    output = InMemoryDataNode("output", Scope.PIPELINE)
    task = Task("task", print, [input], [output], TaskId("task_id"))
    pipeline = Pipeline("id", {"foo": "bar"}, [task])
    model = pipeline.to_model()
    assert model.config_id == "id"
    assert model.id == pipeline.id
    assert len(model.properties) == 1
    assert model.properties["foo"] == "bar"
    assert model.tasks == [task.id]


def test_get_sorted_tasks():
    data_node_1 = DataNode("foo", Scope.PIPELINE, "s1")
    data_node_2 = DataNode("bar", Scope.PIPELINE, "s2")
    data_node_3 = DataNode("baz", Scope.PIPELINE, "s3")
    data_node_4 = DataNode("qux", Scope.PIPELINE, "s4")
    data_node_5 = DataNode("quux", Scope.PIPELINE, "s5")
    data_node_6 = DataNode("quuz", Scope.PIPELINE, "s6")
    data_node_7 = DataNode("corge", Scope.PIPELINE, "s7")
    task_1 = Task(
        "grault",
        print,
        [data_node_1, data_node_2],
        [data_node_3, data_node_4],
        TaskId("t1"),
    )
    task_2 = Task("garply", print, [data_node_3], [data_node_5], TaskId("t2"))
    task_3 = Task("waldo", print, [data_node_5, data_node_4], [data_node_6], TaskId("t3"))
    task_4 = Task("fred", print, [data_node_4], [data_node_7], TaskId("t4"))
    pipeline = Pipeline("plugh", {}, [task_4, task_2, task_1, task_3], PipelineId("p1"))
    # s1 ---             ---> s3 ---> t2 ---> s5 ----
    #       |           |                           |
    #       |---> t1 ---|      -------------------------> t3 ---> s6
    #       |           |      |
    # s2 ---             ---> s4 ---> t4 ---> s7
    assert pipeline.get_sorted_tasks() == [[task_1], [task_2, task_4], [task_3]]


<<<<<<< HEAD
def test_auto_set_and_reload(task):
    pipeline_1 = Pipeline("foo", {}, [], parent_id=None, subscribers=None)

    TaskManager._set(task)
    PipelineManager._set(pipeline_1)

    pipeline_2 = PipelineManager._get(pipeline_1)

    assert pipeline_1.config_id == "foo"
    pipeline_1._config_id = "fgh"
    assert pipeline_1.config_id == "foo"
    pipeline_1.config_id = "fgh"
    assert pipeline_1.config_id == "fgh"
    assert pipeline_2.config_id == "fgh"

    assert len(pipeline_1.tasks) == 0
    pipeline_1._tasks = [task]
    assert len(pipeline_1.tasks) == 0
    pipeline_1.tasks = [task]
    assert len(pipeline_1.tasks) == 1
    assert pipeline_1.tasks[task.config_id].id == task.id
    assert len(pipeline_2.tasks) == 1
    assert pipeline_2.tasks[task.config_id].id == task.id

    assert pipeline_1.parent_id is None
    pipeline_1._parent_id = "parent_id"
    assert pipeline_1.parent_id is None
    pipeline_1.parent_id = "parent_id"
    assert pipeline_1.parent_id == "parent_id"
    assert pipeline_2.parent_id == "parent_id"

    assert len(pipeline_1.subscribers) == 0
    pipeline_1._subscribers = set([print])
    assert len(pipeline_1.subscribers) == 0
    pipeline_1.subscribers = set([print])
    assert len(pipeline_1.subscribers) == 1
    assert len(pipeline_2.subscribers) == 1

    assert pipeline_1.properties == {}
    pipeline_1.properties["qux"] = 5
    assert pipeline_1.properties["qux"] == 5
    assert pipeline_2.properties["qux"] == 5

    with pipeline_1 as pipeline:
        assert pipeline.config_id == "fgh"
        assert len(pipeline.tasks) == 1
        assert pipeline.tasks[task.config_id].id == task.id
        assert pipeline.parent_id == "parent_id"
        assert len(pipeline.subscribers) == 1
        assert pipeline._is_in_context

        pipeline.config_id = "abc"
        pipeline.tasks = []
        pipeline.parent_id = None
        pipeline.subscribers = None

        assert pipeline._config_id == "abc"
        assert pipeline.config_id == "fgh"
        assert len(pipeline.tasks) == 1
        assert pipeline.tasks[task.config_id].id == task.id
        assert pipeline.parent_id == "parent_id"
        assert len(pipeline.subscribers) == 1
        assert pipeline._is_in_context

    assert pipeline_1.config_id == "abc"
    assert len(pipeline_1.tasks) == 0
    assert pipeline_1.parent_id is None
    assert len(pipeline_1.subscribers) == 0
    assert not pipeline_1._is_in_context
=======
def test_subscribe_pipeline():
    with mock.patch("taipy.core.pipeline.pipeline_manager.PipelineManager.subscribe") as mck:
        pipeline = Pipeline("id", {}, [])
        pipeline.subscribe(None)
        mck.assert_called_once_with(None, pipeline)


def test_unsubscribe_pipeline():
    with mock.patch("taipy.core.pipeline.pipeline_manager.PipelineManager.unsubscribe") as mck:
        pipeline = Pipeline("id", {}, [])
        pipeline.unsubscribe(None)
        mck.assert_called_once_with(None, pipeline)


def test_submit_pipeline():
    with mock.patch("taipy.core.pipeline.pipeline_manager.PipelineManager.submit") as mck:
        pipeline = Pipeline("id", {}, [])
        pipeline.submit(None, False)
        mck.assert_called_once_with(pipeline, None, False)
>>>>>>> 68636e7b
<|MERGE_RESOLUTION|>--- conflicted
+++ resolved
@@ -120,7 +120,6 @@
     assert pipeline.get_sorted_tasks() == [[task_1], [task_2, task_4], [task_3]]
 
 
-<<<<<<< HEAD
 def test_auto_set_and_reload(task):
     pipeline_1 = Pipeline("foo", {}, [], parent_id=None, subscribers=None)
 
@@ -190,7 +189,8 @@
     assert pipeline_1.parent_id is None
     assert len(pipeline_1.subscribers) == 0
     assert not pipeline_1._is_in_context
-=======
+
+
 def test_subscribe_pipeline():
     with mock.patch("taipy.core.pipeline.pipeline_manager.PipelineManager.subscribe") as mck:
         pipeline = Pipeline("id", {}, [])
@@ -209,5 +209,4 @@
     with mock.patch("taipy.core.pipeline.pipeline_manager.PipelineManager.submit") as mck:
         pipeline = Pipeline("id", {}, [])
         pipeline.submit(None, False)
-        mck.assert_called_once_with(pipeline, None, False)
->>>>>>> 68636e7b
+        mck.assert_called_once_with(pipeline, None, False)