# Copyright 2022 Avaiga Private Limited
#
# Licensed under the Apache License, Version 2.0 (the "License"); you may not use this file except in compliance with
# the License. You may obtain a copy of the License at
#
#        http://www.apache.org/licenses/LICENSE-2.0
#
# Unless required by applicable law or agreed to in writing, software distributed under the License is distributed on
# an "AS IS" BASIS, WITHOUT WARRANTIES OR CONDITIONS OF ANY KIND, either express or implied. See the License for the
# specific language governing permissions and limitations under the License.

from unittest import mock

import pytest

from taipy.core.common.alias import PipelineId, TaskId
from taipy.core.common.scope import Scope
from taipy.core.data.data_node import DataNode
from taipy.core.data.in_memory import InMemoryDataNode
from taipy.core.exceptions.exceptions import InvalidConfigurationId
from taipy.core.pipeline._pipeline_manager import _PipelineManager
from taipy.core.pipeline.pipeline import Pipeline
from taipy.core.task._task_manager import _TaskManager
from taipy.core.task.task import Task


def test_create_pipeline():
    input = InMemoryDataNode("foo", Scope.PIPELINE)
    output = InMemoryDataNode("bar", Scope.PIPELINE)
    task = Task("baz", print, [input], [output], TaskId("task_id"))
    pipeline = Pipeline("name_1", {"description": "description"}, [task])
    assert pipeline.id is not None
    assert pipeline.parent_id is None
    assert pipeline.config_id == "name_1"
    assert pipeline.description == "description"
    assert pipeline.foo == input
    assert pipeline.bar == output
    assert pipeline.baz == task

    with pytest.raises(AttributeError):
        pipeline.qux

    input_1 = InMemoryDataNode("input", Scope.SCENARIO)
    output_1 = InMemoryDataNode("output", Scope.SCENARIO)
    task_1 = Task("task_1", print, [input_1], [output_1], TaskId("task_id_1"))
    pipeline_1 = Pipeline("name_1", {"description": "description"}, [task_1], parent_id="parent_id")
    assert pipeline_1.id is not None
    assert pipeline_1.parent_id == "parent_id"
    assert pipeline_1.config_id == "name_1"
    assert pipeline_1.description == "description"
    assert pipeline_1.input == input_1
    assert pipeline_1.output == output_1
    assert pipeline_1.task_1 == task_1

    assert pipeline_1.id is not None
    with pytest.raises(InvalidConfigurationId):
        Pipeline("name 1", {"description": "description"}, [task_1], parent_id="parent_id")


def test_check_consistency():
    pipeline_1 = Pipeline("name_1", {}, [])
    assert pipeline_1.is_consistent

    input_2 = InMemoryDataNode("foo", Scope.PIPELINE)
    output_2 = InMemoryDataNode("foo", Scope.PIPELINE)
    task_2 = Task("foo", print, [input_2], [output_2], TaskId("task_id_2"))
    pipeline_2 = Pipeline("name_2", {}, [task_2])
    assert pipeline_2.is_consistent

    data_node_3 = InMemoryDataNode("foo", Scope.PIPELINE)
    task_3 = Task("foo", print, [data_node_3], [data_node_3], TaskId("task_id_3"))
    pipeline_3 = Pipeline("name_3", {}, [task_3])
    assert not pipeline_3.is_consistent  # Not a dag

    input_4 = InMemoryDataNode("foo", Scope.PIPELINE)
    output_4 = InMemoryDataNode("foo", Scope.PIPELINE)
    task_4_1 = Task("foo", print, [input_4], [output_4], TaskId("task_id_4_1"))
    task_4_2 = Task("bar", print, [output_4], [input_4], TaskId("task_id_4_2"))
    pipeline_4 = Pipeline("name_4", {}, [task_4_1, task_4_2])
    assert not pipeline_4.is_consistent  # Not a Dag

    class FakeDataNode:
        config_id = "config_id_of_a_fake_dn"

    input_5 = DataNode("foo", Scope.PIPELINE, "input_id_5")
    output_5 = DataNode("foo", Scope.PIPELINE, "output_id_5")
    task_5_1 = Task("foo", print, [input_5], [output_5], TaskId("task_id_5_1"))
    task_5_2 = Task("bar", print, [output_5], [FakeDataNode()], TaskId("task_id_5_2"))
    pipeline_2 = Pipeline("name_2", {}, [task_5_1, task_5_2])
    assert not pipeline_2.is_consistent


def test_get_sorted_tasks():
    data_node_1 = DataNode("foo", Scope.PIPELINE, "s1")
    data_node_2 = DataNode("bar", Scope.PIPELINE, "s2")
    data_node_3 = DataNode("baz", Scope.PIPELINE, "s3")
    data_node_4 = DataNode("qux", Scope.PIPELINE, "s4")
    data_node_5 = DataNode("quux", Scope.PIPELINE, "s5")
    data_node_6 = DataNode("quuz", Scope.PIPELINE, "s6")
    data_node_7 = DataNode("corge", Scope.PIPELINE, "s7")
    task_1 = Task(
        "grault",
        print,
        [data_node_1, data_node_2],
        [data_node_3, data_node_4],
        TaskId("t1"),
    )
    task_2 = Task("garply", print, [data_node_3], [data_node_5], TaskId("t2"))
    task_3 = Task("waldo", print, [data_node_5, data_node_4], [data_node_6], TaskId("t3"))
    task_4 = Task("fred", print, [data_node_4], [data_node_7], TaskId("t4"))
    pipeline = Pipeline("plugh", {}, [task_4, task_2, task_1, task_3], PipelineId("p1"))
    # s1 ---             ---> s3 ---> t2 ---> s5 ----
    #       |           |                           |
    #       |---> t1 ---|      -------------------------> t3 ---> s6
    #       |           |      |
    # s2 ---             ---> s4 ---> t4 ---> s7
    assert pipeline._get_sorted_tasks() == [[task_1], [task_2, task_4], [task_3]]

    data_node_1 = DataNode("foo", Scope.PIPELINE, "s1")
    data_node_2 = DataNode("bar", Scope.PIPELINE, "s2")
    data_node_4 = DataNode("qux", Scope.PIPELINE, "s4")
    data_node_5 = DataNode("quux", Scope.PIPELINE, "s5")
    data_node_6 = DataNode("quuz", Scope.PIPELINE, "s6")
    data_node_7 = DataNode("corge", Scope.PIPELINE, "s7")
    task_1 = Task(
        "grault",
        print,
        [data_node_1, data_node_2],
        [data_node_4],
        TaskId("t1"),
    )
    task_2 = Task("garply", print, None, [data_node_5], TaskId("t2"))
    task_3 = Task("waldo", print, [data_node_5, data_node_4], [data_node_6], TaskId("t3"))
    task_4 = Task("fred", print, [data_node_4], [data_node_7], TaskId("t4"))
    pipeline = Pipeline("plugh", {}, [task_4, task_2, task_1, task_3], PipelineId("p1"))
    # s1 ---      t2 ---> s5 ------
    #       |                     |
    #       |---> t1 ---|      -----> t3 ---> s6
    #       |           |      |
    # s2 ---             ---> s4 ---> t4 ---> s7
    assert pipeline._get_sorted_tasks() == [[task_2, task_1], [task_4, task_3]]

    data_node_1 = DataNode("foo", Scope.PIPELINE, "s1")
    data_node_2 = DataNode("bar", Scope.PIPELINE, "s2")
    data_node_4 = DataNode("qux", Scope.PIPELINE, "s4")
    data_node_5 = DataNode("quux", Scope.PIPELINE, "s5")
    data_node_6 = DataNode("quuz", Scope.PIPELINE, "s6")
    data_node_7 = DataNode("corge", Scope.PIPELINE, "s7")
    task_1 = Task(
        "grault",
        print,
        [data_node_1, data_node_2],
        [data_node_4],
        TaskId("t1"),
    )
    task_2 = Task("garply", print, [data_node_6], [data_node_5], TaskId("t2"))
    task_3 = Task("waldo", print, [data_node_5, data_node_4], id=TaskId("t3"))
    task_4 = Task("fred", print, [data_node_4], [data_node_7], TaskId("t4"))
    pipeline = Pipeline("plugh", {}, [task_4, task_2, task_1, task_3], PipelineId("p1"))
    # s1 ---      s6 ---> t2 ---> s5
    #       |                     |
    #       |---> t1 ---|      -----> t3
    #       |           |      |
    # s2 ---             ---> s4 ---> t4 ---> s7
    assert pipeline._get_sorted_tasks() == [[task_2, task_1], [task_4, task_3]]

    data_node_1 = DataNode("foo", Scope.PIPELINE, "s1")
    data_node_2 = DataNode("bar", Scope.PIPELINE, "s2")
    data_node_4 = DataNode("qux", Scope.PIPELINE, "s4")
    data_node_5 = DataNode("quux", Scope.PIPELINE, "s5")
    data_node_6 = DataNode("quuz", Scope.PIPELINE, "s6")
    data_node_7 = DataNode("corge", Scope.PIPELINE, "s7")
    task_1 = Task(
        "grault",
        print,
        [data_node_1, data_node_2],
        [data_node_4],
        TaskId("t1"),
    )
    task_2 = Task("garply", print, output=[data_node_5], id=TaskId("t2"))
    task_3 = Task("waldo", print, [data_node_5, data_node_4], None, id=TaskId("t3"))
    task_4 = Task("fred", print, [data_node_4], [data_node_7], TaskId("t4"))
    pipeline = Pipeline("plugh", {}, [task_4, task_2, task_1, task_3], PipelineId("p1"))
    # s1 ---              t2 ---> s5
    #       |                     |
    #       |---> t1 ---|      -----> t3
    #       |           |      |
    # s2 ---             ---> s4 ---> t4 ---> s7
    assert pipeline._get_sorted_tasks() == [[task_2, task_1], [task_4, task_3]]

    data_node_1 = DataNode("foo", Scope.PIPELINE, "s1")
    data_node_2 = DataNode("bar", Scope.PIPELINE, "s2")
    data_node_4 = DataNode("qux", Scope.PIPELINE, "s4")
    data_node_5 = DataNode("quux", Scope.PIPELINE, "s5")
    data_node_6 = DataNode("quuz", Scope.PIPELINE, "s6")
    data_node_7 = DataNode("corge", Scope.PIPELINE, "s7")
    data_node_8 = DataNode("hugh", Scope.PIPELINE, "s8")

    task_1 = Task(
        "grault",
        print,
        [data_node_1, data_node_2],
        [data_node_4],
        TaskId("t1"),
    )
    task_2 = Task("garply", print, output=[data_node_5], id=TaskId("t2"))
    task_3 = Task("waldo", print, [data_node_4], None, id=TaskId("t3"))
    task_4 = Task("fred", print, [data_node_4], [data_node_7], TaskId("t4"))
    task_5 = Task("bob", print, [data_node_8], None, TaskId("t5"))
    pipeline = Pipeline("plugh", {}, [task_5, task_4, task_2, task_1, task_3], PipelineId("p1"))
    # s1 ---
    #       |
    #       |---> t1 ---|      -----> t3
    #       |           |      |
    # s2 ---             ---> s4 ---> t4 ---> s7
    # t2 ---> s5
    # s8 ---> t5
    assert pipeline._get_sorted_tasks() == [[task_5, task_2, task_1], [task_4, task_3]]


def test_auto_set_and_reload(task):
    pipeline_1 = Pipeline("foo", {}, [], parent_id=None, subscribers=None)

    _TaskManager._set(task)
    _PipelineManager._set(pipeline_1)

    pipeline_2 = _PipelineManager._get(pipeline_1)

    assert pipeline_1.config_id == "foo"
    assert pipeline_2.config_id == "foo"

    assert len(pipeline_1.tasks) == 0
    pipeline_1.tasks = [task]
    assert len(pipeline_1.tasks) == 1
    assert pipeline_1.tasks[task.config_id].id == task.id
    assert len(pipeline_2.tasks) == 1
    assert pipeline_2.tasks[task.config_id].id == task.id

    assert pipeline_1.parent_id is None
    assert pipeline_2.parent_id is None

    assert pipeline_1.properties == {}
    pipeline_1.properties["qux"] = 5
    assert pipeline_1.properties["qux"] == 5
    assert pipeline_2.properties["qux"] == 5

    assert len(pipeline_1.subscribers) == 0
    pipeline_1.subscribers.append(print)
    assert len(pipeline_1.subscribers) == 1
    assert len(pipeline_2.subscribers) == 1

    pipeline_1.subscribers.clear()
    assert len(pipeline_1.subscribers) == 0
    assert len(pipeline_2.subscribers) == 0

    pipeline_1.subscribers.extend([print, map])
    assert len(pipeline_1.subscribers) == 2
    assert len(pipeline_2.subscribers) == 2

    pipeline_1.subscribers.remove(print)
    assert len(pipeline_1.subscribers) == 1
    assert len(pipeline_2.subscribers) == 1

    pipeline_1.subscribers + print + len
    assert len(pipeline_1.subscribers) == 3
    assert len(pipeline_2.subscribers) == 3

    pipeline_1.subscribers = []
    assert len(pipeline_1.subscribers) == 0
    assert len(pipeline_2.subscribers) == 0

    with pipeline_1 as pipeline:
        assert pipeline.config_id == "foo"
        assert len(pipeline.tasks) == 1
        assert pipeline.tasks[task.config_id].id == task.id
        assert pipeline.parent_id is None
        assert len(pipeline.subscribers) == 0
        assert pipeline._is_in_context

        pipeline.tasks = []
        pipeline.parent_id = None
        pipeline.subscribers = [print]

        assert pipeline.config_id == "foo"
        assert len(pipeline.tasks) == 1
        assert pipeline.tasks[task.config_id].id == task.id
        assert pipeline.parent_id is None
        assert len(pipeline.subscribers) == 0
        assert pipeline._is_in_context

    assert pipeline_1.config_id == "foo"
    assert len(pipeline_1.tasks) == 0
    assert pipeline_1.parent_id is None
    assert len(pipeline_1.subscribers) == 1
    assert not pipeline_1._is_in_context


def test_subscribe_pipeline():
<<<<<<< HEAD
    with mock.patch("src.taipy.core.pipeline._pipeline_manager._PipelineManager._subscribe") as mck:
=======
    with mock.patch("taipy.core.subscribe_pipeline") as mck:
>>>>>>> 757defa3
        pipeline = Pipeline("id", {}, [])
        pipeline.subscribe(None)
        mck.assert_called_once_with(None, pipeline)


def test_unsubscribe_pipeline():
<<<<<<< HEAD
    with mock.patch("src.taipy.core.pipeline._pipeline_manager._PipelineManager._unsubscribe") as mck:
=======
    with mock.patch("taipy.core.unsubscribe_pipeline") as mck:
>>>>>>> 757defa3
        pipeline = Pipeline("id", {}, [])
        pipeline.unsubscribe(None)
        mck.assert_called_once_with(None, pipeline)


def test_submit_pipeline():
    with mock.patch("src.taipy.core.pipeline._pipeline_manager._PipelineManager._submit") as mck:
        pipeline = Pipeline("id", {}, [])
        pipeline.submit(None, False)
        mck.assert_called_once_with(pipeline, None, False)<|MERGE_RESOLUTION|>--- conflicted
+++ resolved
@@ -296,22 +296,14 @@
 
 
 def test_subscribe_pipeline():
-<<<<<<< HEAD
-    with mock.patch("src.taipy.core.pipeline._pipeline_manager._PipelineManager._subscribe") as mck:
-=======
-    with mock.patch("taipy.core.subscribe_pipeline") as mck:
->>>>>>> 757defa3
+    with mock.patch("src.taipy.core.subscribe_pipeline") as mck:
         pipeline = Pipeline("id", {}, [])
         pipeline.subscribe(None)
         mck.assert_called_once_with(None, pipeline)
 
 
 def test_unsubscribe_pipeline():
-<<<<<<< HEAD
-    with mock.patch("src.taipy.core.pipeline._pipeline_manager._PipelineManager._unsubscribe") as mck:
-=======
-    with mock.patch("taipy.core.unsubscribe_pipeline") as mck:
->>>>>>> 757defa3
+    with mock.patch("src.taipy.core.unsubscribe_pipeline") as mck:
         pipeline = Pipeline("id", {}, [])
         pipeline.unsubscribe(None)
         mck.assert_called_once_with(None, pipeline)
