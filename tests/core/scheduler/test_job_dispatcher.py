--- conflicted
+++ resolved
@@ -167,20 +167,11 @@
 
 
 def test_need_to_run_output_cacheable_no_validity_period():
-<<<<<<< HEAD
-    hello_cfg = Config.add_data_node("hello", default_data="Hello ")
-    world_cfg = Config.add_data_node("world", default_data="world !")
-    hello_world_cfg = Config.add_data_node("hello_world", cacheable=True)
-    task_cfg = Config.add_task("name", input=[hello_cfg, world_cfg], function=concat, output=[hello_world_cfg])
-=======
-    def concat(a, b):
-        return a + b
 
     hello_cfg = Config._add_data_node("hello", default_data="Hello ")
     world_cfg = Config._add_data_node("world", default_data="world !")
     hello_world_cfg = Config._add_data_node("hello_world", cacheable=True)
     task_cfg = Config._add_task("name", input=[hello_cfg, world_cfg], function=concat, output=[hello_world_cfg])
->>>>>>> 5b896595
     task = TaskManager().get_or_create(task_cfg)
 
     scheduler = Scheduler()
@@ -193,19 +184,12 @@
 def concat(a, b):
     return a + b
 
-<<<<<<< HEAD
 
 def test_need_to_run_output_cacheable_with_validity_period_up_to_date():
-    hello_cfg = Config.add_data_node("hello", default_data="Hello ")
-    world_cfg = Config.add_data_node("world", default_data="world !")
-    hello_world_cfg = Config.add_data_node("hello_world", cacheable=True, validity_days=1)
-    task_cfg = Config.add_task("name", input=[hello_cfg, world_cfg], function=concat, output=[hello_world_cfg])
-=======
     hello_cfg = Config._add_data_node("hello", default_data="Hello ")
     world_cfg = Config._add_data_node("world", default_data="world !")
     hello_world_cfg = Config._add_data_node("hello_world", cacheable=True, validity_days=1)
     task_cfg = Config._add_task("name", input=[hello_cfg, world_cfg], function=concat, output=[hello_world_cfg])
->>>>>>> 5b896595
     task = TaskManager().get_or_create(task_cfg)
 
     scheduler = Scheduler()
