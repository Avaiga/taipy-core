--- conflicted
+++ resolved
@@ -215,35 +215,19 @@
 
 
 def test_scenario_manager_only_creates_data_node_once():
-<<<<<<< HEAD
     dn_config_1 = Config._add_data_node("foo", "in_memory", Scope.PIPELINE, default_data=1)
     dn_config_2 = Config._add_data_node("bar", "in_memory", Scope.SCENARIO, default_data=0)
     dn_config_6 = Config._add_data_node("baz", "in_memory", Scope.PIPELINE, default_data=0)
     dn_config_4 = Config._add_data_node("qux", "in_memory", Scope.PIPELINE, default_data=0)
 
-    task_mult_by_2_config = Config._add_task("mult by 2", mult_by_2, [dn_config_1], dn_config_2)
-    task_mult_by_3_config = Config._add_task("mult by 3", mult_by_3, [dn_config_2], dn_config_6)
-    task_mult_by_4_config = Config._add_task("mult by 4", mult_by_4, [dn_config_1], dn_config_4)
-    pipeline_config_1 = Config._add_pipeline("by 6", [task_mult_by_2_config, task_mult_by_3_config])
-    # dn_1 ---> mult by 2 ---> dn_2 ---> mult by 3 ---> dn_6
-    pipeline_config_2 = Config._add_pipeline("by 4", [task_mult_by_4_config])
-    # dn_1 ---> mult by 4 ---> dn_4
-    scenario_config = Config._add_scenario("Awesome scenario", [pipeline_config_1, pipeline_config_2], Frequency.DAILY)
-=======
-    dn_config_1 = Config.add_data_node("foo", "in_memory", Scope.PIPELINE, default_data=1)
-    dn_config_2 = Config.add_data_node("bar", "in_memory", Scope.SCENARIO, default_data=0)
-    dn_config_6 = Config.add_data_node("baz", "in_memory", Scope.PIPELINE, default_data=0)
-    dn_config_4 = Config.add_data_node("qux", "in_memory", Scope.PIPELINE, default_data=0)
-
-    task_mult_by_2_config = Config.add_task("mult_by_2", mult_by_2, [dn_config_1], dn_config_2)
-    task_mult_by_3_config = Config.add_task("mult_by_3", mult_by_3, [dn_config_2], dn_config_6)
-    task_mult_by_4_config = Config.add_task("mult_by_4", mult_by_4, [dn_config_1], dn_config_4)
-    pipeline_config_1 = Config.add_pipeline("by_6", [task_mult_by_2_config, task_mult_by_3_config])
+    task_mult_by_2_config = Config._add_task("mult_by_2", mult_by_2, [dn_config_1], dn_config_2)
+    task_mult_by_3_config = Config._add_task("mult_by_3", mult_by_3, [dn_config_2], dn_config_6)
+    task_mult_by_4_config = Config._add_task("mult_by_4", mult_by_4, [dn_config_1], dn_config_4)
+    pipeline_config_1 = Config._add_pipeline("by_6", [task_mult_by_2_config, task_mult_by_3_config])
     # dn_1 ---> mult_by_2 ---> dn_2 ---> mult_by_3 ---> dn_6
-    pipeline_config_2 = Config.add_pipeline("by_4", [task_mult_by_4_config])
+    pipeline_config_2 = Config._add_pipeline("by_4", [task_mult_by_4_config])
     # dn_1 ---> mult_by_4 ---> dn_4
-    scenario_config = Config.add_scenario("awesome_scenario", [pipeline_config_1, pipeline_config_2], Frequency.DAILY)
->>>>>>> 245d204f
+    scenario_config = Config._add_scenario("awesome_scenario", [pipeline_config_1, pipeline_config_2], Frequency.DAILY)
 
     assert len(DataManager._get_all()) == 0
     assert len(TaskManager._get_all()) == 0
@@ -270,25 +254,14 @@
 def test_notification_subscribe(mocker):
     mocker.patch("taipy.core.common._reload.reload", side_effect=lambda m, o: o)
 
-<<<<<<< HEAD
     scenario_config = Config._add_scenario(
-        "Awesome scenario",
+        "awesome_scenario",
         [
             Config._add_pipeline(
-                "by 6",
+                "by_6",
                 [
                     Config._add_task(
-                        "mult by 2",
-=======
-    scenario_config = Config.add_scenario(
-        "awesome_scenario",
-        [
-            Config.add_pipeline(
-                "by_6",
-                [
-                    Config.add_task(
                         "mult_by_2",
->>>>>>> 245d204f
                         mult_by_2,
                         [Config._add_data_node("foo", "in_memory", Scope.PIPELINE, default_data=1)],
                         Config._add_data_node("bar", "in_memory", Scope.SCENARIO, default_data=0),
@@ -331,25 +304,14 @@
 def test_notification_unsubscribe(mocker):
     mocker.patch("taipy.core.common._reload.reload", side_effect=lambda m, o: o)
 
-<<<<<<< HEAD
     scenario_config = Config._add_scenario(
-        "Awesome scenario",
+        "awesome_scenario",
         [
             Config._add_pipeline(
-                "by 6",
+                "by_6",
                 [
                     Config._add_task(
-                        "mult by 2",
-=======
-    scenario_config = Config.add_scenario(
-        "awesome_scenario",
-        [
-            Config.add_pipeline(
-                "by_6",
-                [
-                    Config.add_task(
                         "mult_by_2",
->>>>>>> 245d204f
                         mult_by_2,
                         [Config._add_data_node("foo", "in_memory", Scope.PIPELINE, default_data=1)],
                         Config._add_data_node("bar", "in_memory", Scope.SCENARIO, default_data=0),
@@ -376,25 +338,14 @@
 
 
 def test_scenario_notification_subscribe_all():
-<<<<<<< HEAD
     scenario_config = Config._add_scenario(
-        "Awesome scenario",
+        "awesome_scenario",
         [
             Config._add_pipeline(
-                "by 6",
+                "by_6",
                 [
                     Config._add_task(
-                        "mult by 2",
-=======
-    scenario_config = Config.add_scenario(
-        "awesome_scenario",
-        [
-            Config.add_pipeline(
-                "by_6",
-                [
-                    Config.add_task(
                         "mult_by_2",
->>>>>>> 245d204f
                         mult_by_2,
                         [Config._add_data_node("foo", "in_memory", Scope.PIPELINE, default_data=1)],
                         Config._add_data_node("bar", "in_memory", Scope.SCENARIO, default_data=0),
@@ -683,25 +634,14 @@
     DataManager._delete_all()
     TaskManager._delete_all()
 
-<<<<<<< HEAD
     scenario_config = Config._add_scenario(
-        "Awesome scenario",
+        "Awesome_scenario",
         [
             Config._add_pipeline(
-                "by 6",
+                "by_6",
                 [
                     Config._add_task(
-                        "mult by 2",
-=======
-    scenario_config = Config.add_scenario(
-        "Awesome_scenario",
-        [
-            Config.add_pipeline(
-                "by_6",
-                [
-                    Config.add_task(
                         "mult_by_2",
->>>>>>> 245d204f
                         mult_by_2,
                         [Config._add_data_node("foo", "in_memory", Scope.PIPELINE, default_data=1)],
                         Config._add_data_node("bar", "in_memory", Scope.SCENARIO, default_data=0),
@@ -745,25 +685,14 @@
 
 
 def test_automatic_reload():
-<<<<<<< HEAD
     scenario_config = Config._add_scenario(
-        "Awesome scenario",
+        "awesome_scenario",
         [
             Config._add_pipeline(
-                "by 6",
+                "by_6",
                 [
                     Config._add_task(
-                        "mult by 2",
-=======
-    scenario_config = Config.add_scenario(
-        "awesome_scenario",
-        [
-            Config.add_pipeline(
-                "by_6",
-                [
-                    Config.add_task(
                         "mult_by_2",
->>>>>>> 245d204f
                         mult_by_2,
                         [Config._add_data_node("foo", "pickle", Scope.PIPELINE, default_data=1)],
                         Config._add_data_node("bar", "pickle", Scope.SCENARIO),
