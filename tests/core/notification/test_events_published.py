--- conflicted
+++ resolved
@@ -81,28 +81,20 @@
     return x
 
 
-<<<<<<< HEAD
-def test_event_published():
-    register_id_0, register_queue_0 = Notifier.register()
-    all_evts = RecordingConsumer(register_id_0, register_queue_0)
-    all_evts.start()
-
-=======
 def test_events_published_for_scenario_creation():
->>>>>>> a9c256d2
-    input_config = Config.configure_data_node("the_input")
-    output_config = Config.configure_data_node("the_output")
-    task_config = Config.configure_task("the_task", identity, input=input_config, output=output_config)
-    sc_config = Config.configure_scenario(
-        "the_scenario", task_configs=[task_config], frequency=Frequency.DAILY, sequences={"the_seq": [task_config]}
-    )
-    register_id_0, register_queue_0 = Notifier.register()
-    all_evts = AllCoreEventConsumer(register_id_0, register_queue_0)
+    input_config = Config.configure_data_node("the_input")
+    output_config = Config.configure_data_node("the_output")
+    task_config = Config.configure_task("the_task", identity, input=input_config, output=output_config)
+    sc_config = Config.configure_scenario(
+        "the_scenario", task_configs=[task_config], frequency=Frequency.DAILY, sequences={"the_seq": [task_config]}
+    )
+    register_id_0, register_queue_0 = Notifier.register()
+    all_evts = RecordingConsumer(register_id_0, register_queue_0)
     all_evts.start()
     # Create a scenario only trigger 6 creation events (for cycle, data node(x2), task, sequence and scenario)
-<<<<<<< HEAD
-    scenario = tp.create_scenario(sc_config)
-    snapshot = all_evts.capture()
+    tp.create_scenario(sc_config)
+    snapshot = all_evts.capture()
+
     assert len(snapshot.collected_events) == 6
     assert snapshot.entity_type_collected.get(EventEntityType.CYCLE, 0) == 1
     assert snapshot.entity_type_collected.get(EventEntityType.DATA_NODE, 0) == 2
@@ -110,18 +102,7 @@
     assert snapshot.entity_type_collected.get(EventEntityType.SEQUENCE, 0) == 1
     assert snapshot.entity_type_collected.get(EventEntityType.SCENARIO, 0) == 1
     assert snapshot.operation_collected.get(EventOperation.CREATION, 0) == 6
-=======
-    tp.create_scenario(sc_config)
-
-    assert_true_after_time(lambda: all_evts.event_collected == 6, time=10)
-    assert_true_after_time(lambda: all_evts.entity_type_collected[EventEntityType.CYCLE] == 1, time=10)
-    assert_true_after_time(lambda: all_evts.entity_type_collected[EventEntityType.DATA_NODE] == 2, time=10)
-    assert_true_after_time(lambda: all_evts.entity_type_collected[EventEntityType.TASK] == 1, time=10)
-    assert_true_after_time(lambda: all_evts.entity_type_collected[EventEntityType.SEQUENCE] == 1, time=10)
-    assert_true_after_time(lambda: all_evts.entity_type_collected[EventEntityType.SCENARIO] == 1, time=10)
-    assert_true_after_time(lambda: all_evts.operation_collected[EventOperation.CREATION] == 6, time=10)
-    all_evts.stop()
->>>>>>> a9c256d2
+    all_evts.stop()
 
 
 def test_no_event_published_for_getting_scenario():
@@ -134,22 +115,37 @@
     scenario = tp.create_scenario(sc_config)
 
     register_id_0, register_queue_0 = Notifier.register()
-    all_evts = AllCoreEventConsumer(register_id_0, register_queue_0)
+    all_evts = RecordingConsumer(register_id_0, register_queue_0)
     all_evts.start()
     # Get all scenarios does not trigger any event
     tp.get_scenarios()
-<<<<<<< HEAD
-    snapshot = all_evts.capture()
+    snapshot = all_evts.capture()
+
     assert len(snapshot.collected_events) == 0
 
     # Get one scenario does not trigger any event
-    sc = tp.get(scenario.id)
+    tp.get(scenario.id)
     snapshot = all_evts.capture()
     assert len(snapshot.collected_events) == 0
 
-    # Write input manually trigger 4 data node update events (for last_edit_date, editor_id, editor_expiration_date
-    # and edit_in_progress)
-    sc.the_input.write("test")
+    all_evts.stop()
+
+
+def test_events_published_for_writing_dn():
+    input_config = Config.configure_data_node("the_input")
+    output_config = Config.configure_data_node("the_output")
+    task_config = Config.configure_task("the_task", identity, input=input_config, output=output_config)
+    sc_config = Config.configure_scenario(
+        "the_scenario", task_configs=[task_config], frequency=Frequency.DAILY, sequences={"the_seq": [task_config]}
+    )
+    scenario = tp.create_scenario(sc_config)
+    register_id_0, register_queue_0 = Notifier.register()
+    all_evts = RecordingConsumer(register_id_0, register_queue_0)
+    all_evts.start()
+
+    # Write input manually trigger 4 data node update events
+    # for last_edit_date, editor_id, editor_expiration_date and edit_in_progress
+    scenario.the_input.write("test")
     snapshot = all_evts.capture()
     assert len(snapshot.collected_events) == 4
     assert snapshot.entity_type_collected.get(EventEntityType.CYCLE, 0) == 0
@@ -159,95 +155,51 @@
     assert snapshot.entity_type_collected.get(EventEntityType.SCENARIO, 0) == 0
     assert snapshot.operation_collected.get(EventOperation.CREATION, 0) == 0
     assert snapshot.operation_collected.get(EventOperation.UPDATE, 0) == 4
-=======
-    assert_true_after_time(lambda: all_evts.event_collected == 0, time=10)
-
-    # Get one scenario does not trigger any event
-    tp.get(scenario.id)
-    assert_true_after_time(lambda: all_evts.event_collected == 0, time=10)
-
-    all_evts.stop()
-
-
-def test_events_published_for_writing_dn():
-    input_config = Config.configure_data_node("the_input")
-    output_config = Config.configure_data_node("the_output")
-    task_config = Config.configure_task("the_task", identity, input=input_config, output=output_config)
-    sc_config = Config.configure_scenario(
-        "the_scenario", task_configs=[task_config], frequency=Frequency.DAILY, sequences={"the_seq": [task_config]}
-    )
-    scenario = tp.create_scenario(sc_config)
-    register_id_0, register_queue_0 = Notifier.register()
-    all_evts = AllCoreEventConsumer(register_id_0, register_queue_0)
-    all_evts.start()
-
-    # Write input manually trigger 4 data node update events
-    # for last_edit_date, editor_id, editor_expiration_date and edit_in_progress
+    all_evts.stop()
+
+
+def test_events_published_for_scenario_submission():
+    input_config = Config.configure_data_node("the_input")
+    output_config = Config.configure_data_node("the_output")
+    task_config = Config.configure_task("the_task", identity, input=input_config, output=output_config)
+    sc_config = Config.configure_scenario(
+        "the_scenario", task_configs=[task_config], frequency=Frequency.DAILY, sequences={"the_seq": [task_config]}
+    )
+    scenario = tp.create_scenario(sc_config)
     scenario.the_input.write("test")
-    assert_true_after_time(lambda: all_evts.event_collected == 4, time=10)
-    assert_true_after_time(lambda: all_evts.entity_type_collected[EventEntityType.DATA_NODE] == 4, time=10)
-    assert_true_after_time(lambda: all_evts.operation_collected[EventOperation.UPDATE] == 4, time=10)
-    assert_true_after_time(lambda: all_evts.attr_name_collected["last_edit_date"] == 1, time=10)
-    assert_true_after_time(lambda: all_evts.attr_name_collected["editor_id"] == 1, time=10)
-    assert_true_after_time(lambda: all_evts.attr_name_collected["editor_expiration_date"] == 1, time=10)
-    assert_true_after_time(lambda: all_evts.attr_name_collected["edit_in_progress"] == 1, time=10)
-    all_evts.stop()
-
->>>>>>> a9c256d2
-
-def test_events_published_for_scenario_submission():
-    input_config = Config.configure_data_node("the_input")
-    output_config = Config.configure_data_node("the_output")
-    task_config = Config.configure_task("the_task", identity, input=input_config, output=output_config)
-    sc_config = Config.configure_scenario(
-        "the_scenario", task_configs=[task_config], frequency=Frequency.DAILY, sequences={"the_seq": [task_config]}
-    )
-    scenario = tp.create_scenario(sc_config)
-    scenario.the_input.write("test")
-    register_id_0, register_queue_0 = Notifier.register()
-    all_evts = AllCoreEventConsumer(register_id_0, register_queue_0)
+    register_id_0, register_queue_0 = Notifier.register()
+    all_evts = RecordingConsumer(register_id_0, register_queue_0)
     all_evts.start()
     # Submit a scenario triggers:
     # 1 scenario submission event
     # 7 dn update events (for last_edit_date, editor_id(x2), editor_expiration_date(x2) and edit_in_progress(x2))
     # 1 job creation event
     # 3 job update events (for status: PENDING, RUNNING and COMPLETED)
-<<<<<<< HEAD
-    sc.submit()
-    snapshot = all_evts.capture()
-    assert len(snapshot.collected_events) == 12
+    # 1 submission creation event
+    # 1 submission update event for jobs
+    # 3 submission update events (for status: PENDING, RUNNING and COMPLETED)
+    scenario.submit()
+    snapshot = all_evts.capture()
+    assert len(snapshot.collected_events) == 17
     assert snapshot.entity_type_collected.get(EventEntityType.CYCLE, 0) == 0
     assert snapshot.entity_type_collected.get(EventEntityType.DATA_NODE, 0) == 7
     assert snapshot.entity_type_collected.get(EventEntityType.TASK, 0) == 0
     assert snapshot.entity_type_collected.get(EventEntityType.SEQUENCE, 0) == 0
     assert snapshot.entity_type_collected.get(EventEntityType.SCENARIO, 0) == 1
     assert snapshot.entity_type_collected.get(EventEntityType.JOB, 0) == 4
-    assert snapshot.operation_collected.get(EventOperation.CREATION, 0) == 1
-    assert snapshot.operation_collected.get(EventOperation.UPDATE, 0) == 10
+    assert snapshot.entity_type_collected.get(EventEntityType.SUBMISSION, 0) == 5
+    assert snapshot.operation_collected.get(EventOperation.CREATION, 0) == 2
+    assert snapshot.operation_collected.get(EventOperation.UPDATE, 0) == 14
     assert snapshot.operation_collected.get(EventOperation.SUBMISSION, 0) == 1
-=======
-    # 1 submission creation event
-    # 1 submission update event for jobs
-    # 3 submission update events (for status: PENDING, RUNNING and COMPLETED)
-    scenario.submit()
-    assert_true_after_time(lambda: all_evts.event_collected == 17, time=10)
-    assert_true_after_time(lambda: all_evts.entity_type_collected[EventEntityType.SCENARIO] == 1, time=10)
-    assert_true_after_time(lambda: all_evts.entity_type_collected[EventEntityType.DATA_NODE] == 7, time=10)
-    assert_true_after_time(lambda: all_evts.entity_type_collected[EventEntityType.JOB] == 4, time=10)
-    assert_true_after_time(lambda: all_evts.entity_type_collected[EventEntityType.SUBMISSION] == 5, time=10)
-
-    assert_true_after_time(lambda: all_evts.operation_collected[EventOperation.SUBMISSION] == 1, time=10)
-    assert_true_after_time(lambda: all_evts.operation_collected[EventOperation.CREATION] == 2, time=10)
-    assert_true_after_time(lambda: all_evts.operation_collected[EventOperation.UPDATE] == 14, time=10)
->>>>>>> a9c256d2
-
-    assert_true_after_time(lambda: all_evts.attr_name_collected["last_edit_date"] == 1, time=10)
-    assert_true_after_time(lambda: all_evts.attr_name_collected["editor_id"] == 2, time=10)
-    assert_true_after_time(lambda: all_evts.attr_name_collected["editor_expiration_date"] == 2, time=10)
-    assert_true_after_time(lambda: all_evts.attr_name_collected["edit_in_progress"] == 2, time=10)
-    assert_true_after_time(lambda: all_evts.attr_name_collected["status"] == 3, time=10)
-    assert_true_after_time(lambda: all_evts.attr_name_collected["jobs"] == 1, time=10)
-    assert_true_after_time(lambda: all_evts.attr_name_collected["submission_status"] == 3, time=10)
+
+    assert snapshot.attr_name_collected["last_edit_date"] == 1
+    assert snapshot.attr_name_collected["editor_id"] == 2
+    assert snapshot.attr_name_collected["editor_expiration_date"] == 2
+    assert snapshot.attr_name_collected["edit_in_progress"] == 2
+    assert snapshot.attr_name_collected["status"] == 3
+    assert snapshot.attr_name_collected["jobs"] == 1
+    assert snapshot.attr_name_collected["submission_status"] == 3
+
     all_evts.stop()
 
 
@@ -262,7 +214,7 @@
     scenario.the_input.write("test")
     scenario.submit()
     register_id_0, register_queue_0 = Notifier.register()
-    all_evts = AllCoreEventConsumer(register_id_0, register_queue_0)
+    all_evts = RecordingConsumer(register_id_0, register_queue_0)
     all_evts.start()
     # Delete a scenario trigger 8 deletion events
     # 1 scenario deletion event
@@ -273,18 +225,19 @@
     # 1 job deletion event
     # 1 submission deletion event
     tp.delete(scenario.id)
-<<<<<<< HEAD
-    snapshot = all_evts.capture()
-    assert len(snapshot.collected_events) == 7
+    snapshot = all_evts.capture()
+
+    assert len(snapshot.collected_events) == 8
     assert snapshot.entity_type_collected.get(EventEntityType.CYCLE, 0) == 1
     assert snapshot.entity_type_collected.get(EventEntityType.DATA_NODE, 0) == 2
     assert snapshot.entity_type_collected.get(EventEntityType.TASK, 0) == 1
     assert snapshot.entity_type_collected.get(EventEntityType.SEQUENCE, 0) == 1
     assert snapshot.entity_type_collected.get(EventEntityType.SCENARIO, 0) == 1
+    assert snapshot.entity_type_collected.get(EventEntityType.SUBMISSION, 0) == 1
     assert snapshot.entity_type_collected.get(EventEntityType.JOB, 0) == 1
     assert snapshot.operation_collected.get(EventOperation.UPDATE, 0) == 0
     assert snapshot.operation_collected.get(EventOperation.SUBMISSION, 0) == 0
-    assert snapshot.operation_collected.get(EventOperation.DELETION, 0) == 7
+    assert snapshot.operation_collected.get(EventOperation.DELETION, 0) == 8
 
     all_evts.stop()
 
@@ -406,18 +359,4 @@
     assert snapshot.collected_events[1].operation == EventOperation.DELETION
     assert snapshot.collected_events[1].entity_type == EventEntityType.DATA_NODE
 
-    consumer.stop()
-=======
-    assert_true_after_time(lambda: all_evts.event_collected == 8, time=10)
-    assert_true_after_time(lambda: all_evts.entity_type_collected[EventEntityType.CYCLE] == 1, time=10)
-    assert_true_after_time(lambda: all_evts.entity_type_collected[EventEntityType.DATA_NODE] == 2, time=10)
-    assert_true_after_time(lambda: all_evts.entity_type_collected[EventEntityType.TASK] == 1, time=10)
-    assert_true_after_time(lambda: all_evts.entity_type_collected[EventEntityType.SEQUENCE] == 1, time=10)
-    assert_true_after_time(lambda: all_evts.entity_type_collected[EventEntityType.SCENARIO] == 1, time=10)
-    assert_true_after_time(lambda: all_evts.entity_type_collected[EventEntityType.JOB] == 1, time=10)
-    assert_true_after_time(lambda: all_evts.entity_type_collected[EventEntityType.SUBMISSION] == 1, time=10)
-
-    assert_true_after_time(lambda: all_evts.operation_collected[EventOperation.DELETION] == 8, time=10)
-
-    all_evts.stop()
->>>>>>> a9c256d2
+    consumer.stop()