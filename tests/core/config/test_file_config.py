# Copyright 2023 Avaiga Private Limited
#
# Licensed under the Apache License, Version 2.0 (the "License"); you may not use this file except in compliance with
# the License. You may obtain a copy of the License at
#
#        http://www.apache.org/licenses/LICENSE-2.0
#
# Unless required by applicable law or agreed to in writing, software distributed under the License is distributed on
# an "AS IS" BASIS, WITHOUT WARRANTIES OR CONDITIONS OF ANY KIND, either express or implied. See the License for the
# specific language governing permissions and limitations under the License.

import os
from datetime import timedelta
from unittest import mock

from src.taipy.core.config import DataNodeConfig, PipelineConfig, ScenarioConfig, TaskConfig
from taipy.config.common.frequency import Frequency
from taipy.config.common.scope import Scope
from taipy.config.config import Config
from tests.core.utils.named_temporary_file import NamedTemporaryFile


def test_write_configuration_file():
    expected_config = """
[TAIPY]
root_folder = "./taipy/"
storage_folder = ".data/"
clean_entities_enabled = "True:bool"
repository_type = "filesystem"

[JOB]
mode = "standalone"
max_nb_of_workers = "2:int"

[CORE]
mode = "development"
version_number = ""
force = "False:bool"
clean_entities = "False:bool"

[VERSION_MIGRATION.migration_fcts]

[DATA_NODE.default]
storage_type = "in_memory"
validity_period = "1d0h0m0s:timedelta"
custom = "default_custom_prop"

[DATA_NODE.dn1]
storage_type = "pickle"
<<<<<<< HEAD
scope = "SCENARIO:SCOPE"
=======
scope = "PIPELINE:SCOPE"
validity_period = "1d0h0m0s:timedelta"
>>>>>>> 06c0f000
custom = "custom property"
default_data = "dn1"

[DATA_NODE.dn2]
storage_type = "ENV[FOO]"
scope = "SCENARIO:SCOPE"
validity_period = "2d0h0m0s:timedelta"
foo = "bar"
default_data = "dn2"
baz = "ENV[QUX]"
quux = "ENV[QUUZ]:bool"
corge = [ "grault", "ENV[GARPLY]", "ENV[WALDO]:int", "3.0:float",]

[TASK.default]
inputs = []
outputs = []
skippable = "False:bool"

[TASK.t1]
inputs = [ "dn1:SECTION",]
function = "builtins.print:function"
outputs = [ "dn2:SECTION",]
skippable = "False:bool"
description = "t1 description"

[PIPELINE.default]
tasks = []

[PIPELINE.p1]
tasks = [ "t1:SECTION",]
cron = "daily"

[SCENARIO.default]
pipelines = []
frequency = "QUARTERLY:FREQUENCY"
owner = "Michel Platini"

[SCENARIO.s1]
pipelines = [ "p1:SECTION",]
frequency = "QUARTERLY:FREQUENCY"
owner = "Raymond Kopa"

[SCENARIO.default.comparators]

[SCENARIO.s1.comparators]
    """.strip()
    tf = NamedTemporaryFile()
    with mock.patch.dict(
        os.environ, {"FOO": "in_memory", "QUX": "qux", "QUUZ": "true", "GARPLY": "garply", "WALDO": "17"}
    ):
        Config.configure_global_app(clean_entities_enabled=True)
        Config.configure_job_executions(mode="standalone", max_nb_of_workers=2)
        Config.configure_default_data_node(
            storage_type="in_memory",
            custom="default_custom_prop",
            validity_period=timedelta(1),
        )
        dn1_cfg_v2 = Config.configure_data_node(
            "dn1", storage_type="pickle", scope=Scope.SCENARIO, default_data="dn1", custom="custom property"
        )
        dn2_cfg_v2 = Config.configure_data_node(
            "dn2",
            storage_type="ENV[FOO]",
            validity_period=timedelta(2),
            foo="bar",
            default_data="dn2",
            baz="ENV[QUX]",
            quux="ENV[QUUZ]:bool",
            corge=("grault", "ENV[GARPLY]", "ENV[WALDO]:int", 3.0),
        )
        assert dn2_cfg_v2.scope == Scope.SCENARIO
        t1_cfg_v2 = Config.configure_task("t1", print, dn1_cfg_v2, dn2_cfg_v2, description="t1 description")
        p1_cfg_v2 = Config.configure_pipeline("p1", t1_cfg_v2, cron="daily")
        Config.configure_default_scenario([], Frequency.QUARTERLY, owner="Michel Platini")
        Config.configure_scenario("s1", p1_cfg_v2, frequency=Frequency.QUARTERLY, owner="Raymond Kopa")
        Config.backup(tf.filename)
        actual_config = tf.read().strip()

        assert actual_config == expected_config
        Config.load(tf.filename)
        tf2 = NamedTemporaryFile()
        Config.backup(tf2.filename)
        actual_config_2 = tf2.read().strip()
        assert actual_config_2 == expected_config


def test_read_configuration_file():
    file_config = NamedTemporaryFile(
        """
        [DATA_NODE.default]
        has_header = true

        [DATA_NODE.my_datanode]
        path = "/data/csv"
        validity_period = "1d0h0m0s:timedelta"

        [DATA_NODE.my_datanode2]
        path = "/data2/csv"

        [TASK.my_task]
        inputs = ["my_datanode:SECTION"]
        outputs = ["my_datanode2:SECTION"]
        description = "task description"

        [PIPELINE.my_pipeline]
        tasks = [ "my_task:SECTION",]
        cron = "daily"

        [SCENARIO.my_scenario]
        pipelines = [ "my_pipeline:SECTION",]
        owner = "John Doe"
        """
    )
    Config.configure_task("my_task", print)
    Config.load(file_config.filename)

    assert len(Config.data_nodes) == 3
    assert type(Config.data_nodes["my_datanode"]) == DataNodeConfig
    assert type(Config.data_nodes["my_datanode2"]) == DataNodeConfig
    assert Config.data_nodes["my_datanode"].path == "/data/csv"
    assert Config.data_nodes["my_datanode2"].path == "/data2/csv"
    assert Config.data_nodes["my_datanode"].id == "my_datanode"
    assert Config.data_nodes["my_datanode2"].id == "my_datanode2"
    assert Config.data_nodes["my_datanode"].validity_period == timedelta(1)

    assert len(Config.tasks) == 2
    assert type(Config.tasks["my_task"]) == TaskConfig
    assert Config.tasks["my_task"].id == "my_task"
    assert Config.tasks["my_task"].description == "task description"
    assert Config.tasks["my_task"].function == print
    assert len(Config.tasks["my_task"].inputs) == 1
    assert type(Config.tasks["my_task"].inputs[0]) == DataNodeConfig
    assert Config.tasks["my_task"].inputs[0].path == "/data/csv"
    assert Config.tasks["my_task"].inputs[0].id == "my_datanode"
    assert len(Config.tasks["my_task"].outputs) == 1
    assert type(Config.tasks["my_task"].outputs[0]) == DataNodeConfig
    assert Config.tasks["my_task"].outputs[0].path == "/data2/csv"
    assert Config.tasks["my_task"].outputs[0].id == "my_datanode2"

    assert len(Config.pipelines) == 2
    assert type(Config.pipelines["my_pipeline"]) == PipelineConfig
    assert Config.pipelines["my_pipeline"].id == "my_pipeline"
    assert Config.pipelines["my_pipeline"].cron == "daily"
    assert len(Config.pipelines["my_pipeline"].tasks) == 1
    assert type(Config.pipelines["my_pipeline"].tasks[0]) == TaskConfig
    assert Config.pipelines["my_pipeline"].tasks[0].id == "my_task"
    assert Config.pipelines["my_pipeline"].tasks[0].description == "task description"

    assert len(Config.scenarios) == 2
    assert type(Config.scenarios["my_scenario"]) == ScenarioConfig
    assert Config.scenarios["my_scenario"].id == "my_scenario"
    assert Config.scenarios["my_scenario"].owner == "John Doe"
    assert len(Config.scenarios["my_scenario"].pipelines) == 1
    assert type(Config.scenarios["my_scenario"].pipelines[0]) == PipelineConfig
    assert Config.scenarios["my_scenario"].pipelines[0].id == "my_pipeline"
    assert Config.scenarios["my_scenario"].pipelines[0].cron == "daily"<|MERGE_RESOLUTION|>--- conflicted
+++ resolved
@@ -47,12 +47,8 @@
 
 [DATA_NODE.dn1]
 storage_type = "pickle"
-<<<<<<< HEAD
 scope = "SCENARIO:SCOPE"
-=======
-scope = "PIPELINE:SCOPE"
 validity_period = "1d0h0m0s:timedelta"
->>>>>>> 06c0f000
 custom = "custom property"
 default_data = "dn1"
 
