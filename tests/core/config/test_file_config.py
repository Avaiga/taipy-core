# Copyright 2023 Avaiga Private Limited
#
# Licensed under the Apache License, Version 2.0 (the "License"); you may not use this file except in compliance with
# the License. You may obtain a copy of the License at
#
#        http://www.apache.org/licenses/LICENSE-2.0
#
# Unless required by applicable law or agreed to in writing, software distributed under the License is distributed on
# an "AS IS" BASIS, WITHOUT WARRANTIES OR CONDITIONS OF ANY KIND, either express or implied. See the License for the
# specific language governing permissions and limitations under the License.

import os
from unittest import mock

from src.taipy.core.config import DataNodeConfig, PipelineConfig, ScenarioConfig, TaskConfig
from taipy.config.common.frequency import Frequency
from taipy.config.common.scope import Scope
from taipy.config.config import Config
from tests.core.utils.named_temporary_file import NamedTemporaryFile


def test_write_configuration_file():
    expected_config = """
[TAIPY]
root_folder = "./taipy/"
storage_folder = ".data/"
clean_entities_enabled = "True:bool"
repository_type = "filesystem"

[JOB]
mode = "standalone"
max_nb_of_workers = "2:int"

<<<<<<< HEAD
[VERSION_MIGRATION.migration_fcts]
=======
[core]
mode = "development"
version_number = ""
taipy_force = "False:bool"
clean_entities = "False:bool"
>>>>>>> 14c22e6a

[DATA_NODE.default]
storage_type = "in_memory"
custom = "default_custom_prop"

[DATA_NODE.dn1]
storage_type = "pickle"
scope = "PIPELINE:SCOPE"
custom = "custom property"
default_data = "dn1"

[DATA_NODE.dn2]
storage_type = "ENV[FOO]"
scope = "SCENARIO:SCOPE"
foo = "bar"
default_data = "dn2"
baz = "ENV[QUX]"
quux = "ENV[QUUZ]:bool"
corge = [ "grault", "ENV[GARPLY]", "ENV[WALDO]:int", "3.0:float",]

[TASK.default]
inputs = []
outputs = []
skippable = "False:bool"

[TASK.t1]
inputs = [ "dn1:SECTION",]
function = "builtins.print:function"
outputs = [ "dn2:SECTION",]
skippable = "False:bool"
description = "t1 description"

[PIPELINE.default]
tasks = []

[PIPELINE.p1]
tasks = [ "t1:SECTION",]
cron = "daily"

[SCENARIO.default]
pipelines = []
frequency = "QUARTERLY:FREQUENCY"
owner = "Michel Platini"

[SCENARIO.s1]
pipelines = [ "p1:SECTION",]
frequency = "QUARTERLY:FREQUENCY"
owner = "Raymond Kopa"

[SCENARIO.default.comparators]

[SCENARIO.s1.comparators]
    """.strip()
    tf = NamedTemporaryFile()
    with mock.patch.dict(
        os.environ, {"FOO": "in_memory", "QUX": "qux", "QUUZ": "true", "GARPLY": "garply", "WALDO": "17"}
    ):
        Config.configure_global_app(clean_entities_enabled=True)
        Config.configure_job_executions(mode="standalone", max_nb_of_workers=2)
        Config.configure_default_data_node(storage_type="in_memory", custom="default_custom_prop")
        dn1_cfg_v2 = Config.configure_data_node(
            "dn1", storage_type="pickle", scope=Scope.PIPELINE, default_data="dn1", custom="custom property"
        )
        dn2_cfg_v2 = Config.configure_data_node(
            "dn2",
            storage_type="ENV[FOO]",
            foo="bar",
            default_data="dn2",
            baz="ENV[QUX]",
            quux="ENV[QUUZ]:bool",
            corge=("grault", "ENV[GARPLY]", "ENV[WALDO]:int", 3.0),
        )
        assert dn2_cfg_v2.scope == Scope.SCENARIO
        t1_cfg_v2 = Config.configure_task("t1", print, dn1_cfg_v2, dn2_cfg_v2, description="t1 description")
        p1_cfg_v2 = Config.configure_pipeline("p1", t1_cfg_v2, cron="daily")
        Config.configure_default_scenario([], Frequency.QUARTERLY, owner="Michel Platini")
        Config.configure_scenario("s1", p1_cfg_v2, frequency=Frequency.QUARTERLY, owner="Raymond Kopa")
        Config.backup(tf.filename)
        actual_config = tf.read().strip()

        assert actual_config == expected_config
        Config.load(tf.filename)
        tf2 = NamedTemporaryFile()
        Config.backup(tf2.filename)
        actual_config_2 = tf2.read().strip()
        assert actual_config_2 == expected_config


def test_read_configuration_file():
    file_config = NamedTemporaryFile(
        """
        [DATA_NODE.default]
        has_header = true

        [DATA_NODE.my_datanode]
        path = "/data/csv"

        [DATA_NODE.my_datanode2]
        path = "/data2/csv"

        [TASK.my_task]
        inputs = ["my_datanode:SECTION"]
        outputs = ["my_datanode2:SECTION"]
        description = "task description"

        [PIPELINE.my_pipeline]
        tasks = [ "my_task:SECTION",]
        cron = "daily"

        [SCENARIO.my_scenario]
        pipelines = [ "my_pipeline:SECTION",]
        owner = "John Doe"
        """
    )
    Config.configure_task("my_task", print)
    Config.load(file_config.filename)

    assert len(Config.data_nodes) == 3
    assert type(Config.data_nodes["my_datanode"]) == DataNodeConfig
    assert type(Config.data_nodes["my_datanode2"]) == DataNodeConfig
    assert Config.data_nodes["my_datanode"].path == "/data/csv"
    assert Config.data_nodes["my_datanode2"].path == "/data2/csv"
    assert Config.data_nodes["my_datanode"].id == "my_datanode"
    assert Config.data_nodes["my_datanode2"].id == "my_datanode2"

    assert len(Config.tasks) == 2
    assert type(Config.tasks["my_task"]) == TaskConfig
    assert Config.tasks["my_task"].id == "my_task"
    assert Config.tasks["my_task"].description == "task description"
    assert Config.tasks["my_task"].function == print
    assert len(Config.tasks["my_task"].inputs) == 1
    assert type(Config.tasks["my_task"].inputs[0]) == DataNodeConfig
    assert Config.tasks["my_task"].inputs[0].path == "/data/csv"
    assert Config.tasks["my_task"].inputs[0].id == "my_datanode"
    assert len(Config.tasks["my_task"].outputs) == 1
    assert type(Config.tasks["my_task"].outputs[0]) == DataNodeConfig
    assert Config.tasks["my_task"].outputs[0].path == "/data2/csv"
    assert Config.tasks["my_task"].outputs[0].id == "my_datanode2"

    assert len(Config.pipelines) == 2
    assert type(Config.pipelines["my_pipeline"]) == PipelineConfig
    assert Config.pipelines["my_pipeline"].id == "my_pipeline"
    assert Config.pipelines["my_pipeline"].cron == "daily"
    assert len(Config.pipelines["my_pipeline"].tasks) == 1
    assert type(Config.pipelines["my_pipeline"].tasks[0]) == TaskConfig
    assert Config.pipelines["my_pipeline"].tasks[0].id == "my_task"
    assert Config.pipelines["my_pipeline"].tasks[0].description == "task description"

    assert len(Config.scenarios) == 2
    assert type(Config.scenarios["my_scenario"]) == ScenarioConfig
    assert Config.scenarios["my_scenario"].id == "my_scenario"
    assert Config.scenarios["my_scenario"].owner == "John Doe"
    assert len(Config.scenarios["my_scenario"].pipelines) == 1
    assert type(Config.scenarios["my_scenario"].pipelines[0]) == PipelineConfig
    assert Config.scenarios["my_scenario"].pipelines[0].id == "my_pipeline"
    assert Config.scenarios["my_scenario"].pipelines[0].cron == "daily"<|MERGE_RESOLUTION|>--- conflicted
+++ resolved
@@ -31,15 +31,13 @@
 mode = "standalone"
 max_nb_of_workers = "2:int"
 
-<<<<<<< HEAD
-[VERSION_MIGRATION.migration_fcts]
-=======
 [core]
 mode = "development"
 version_number = ""
 taipy_force = "False:bool"
 clean_entities = "False:bool"
->>>>>>> 14c22e6a
+
+[VERSION_MIGRATION.migration_fcts]
 
 [DATA_NODE.default]
 storage_type = "in_memory"
