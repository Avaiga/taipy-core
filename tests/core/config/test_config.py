# Copyright 2023 Avaiga Private Limited
#
# Licensed under the Apache License, Version 2.0 (the "License"); you may not use this file except in compliance with
# the License. You may obtain a copy of the License at
#
#        http://www.apache.org/licenses/LICENSE-2.0
#
# Unless required by applicable law or agreed to in writing, software distributed under the License is distributed on
# an "AS IS" BASIS, WITHOUT WARRANTIES OR CONDITIONS OF ANY KIND, either express or implied. See the License for the
# specific language governing permissions and limitations under the License.

from datetime import timedelta

from taipy.config import Config
from taipy.config.common.scope import Scope


class TestConfig:
    def test_configure_csv_data_node(self):
<<<<<<< HEAD
        a, b, c, d, e = "foo", "path", True, Scope.SCENARIO, "numpy"
        Config.configure_csv_data_node(a, b, c, d, e)
        assert len(Config.data_nodes) == 2

    def test_configure_excel_data_node(self):
        a, b, c, d, e, f = "foo", "path", True, "Sheet1", Scope.SCENARIO, "numpy"
        Config.configure_excel_data_node(a, b, c, d, e, f)
        assert len(Config.data_nodes) == 2

    def test_configure_generic_data_node(self):
        a, b, c, d, e, f, g = "foo", print, print, Scope.SCENARIO, tuple([]), tuple([]), "qux"
        Config.configure_generic_data_node(a, b, c, e, f, d, property=g)
        assert len(Config.data_nodes) == 2

    def test_configure_in_memory_data_node(self):
        a, b, c, d = "foo", 0, Scope.SCENARIO, "qux"
        Config.configure_in_memory_data_node(a, b, c, property=d)
        assert len(Config.data_nodes) == 2

    def test_configure_pickle_data_node(self):
        a, b, c, d = "foo", 0, Scope.SCENARIO, "path"
        Config.configure_pickle_data_node(a, b, c, path=d)
        assert len(Config.data_nodes) == 2

    def test_configure_json_data_node(self):
        a, dp, ec, dc, sc, p = "foo", "path", "ec", "dc", Scope.SCENARIO, "qux"
        Config.configure_json_data_node(a, dp, ec, dc, sc, path=p)
=======
        a, b, c, d, e, f = "foo", "path", True, "numpy", Scope.PIPELINE, timedelta(1)
        Config.configure_csv_data_node(a, b, c, d, e, f)
        assert len(Config.data_nodes) == 2

    def test_configure_excel_data_node(self):
        a, b, c, d, e, f, g = "foo", "path", True, "Sheet1", "numpy", Scope.PIPELINE, timedelta(1)
        Config.configure_excel_data_node(a, b, c, d, e, f, g)
        assert len(Config.data_nodes) == 2

    def test_configure_generic_data_node(self):
        a, b, c, d, e, f, g, h = "foo", print, print, tuple([]), tuple([]), Scope.PIPELINE, timedelta(1), "qux"
        Config.configure_generic_data_node(a, b, c, d, e, f, g, property=h)
        assert len(Config.data_nodes) == 2

    def test_configure_in_memory_data_node(self):
        a, b, c, d, e = "foo", 0, Scope.PIPELINE, timedelta(1), "qux"
        Config.configure_in_memory_data_node(a, b, c, d, property=e)
        assert len(Config.data_nodes) == 2

    def test_configure_pickle_data_node(self):
        a, b, c, d, e = "foo", 0, Scope.PIPELINE, timedelta(1), "path"
        Config.configure_pickle_data_node(a, b, c, d, path=e)
        assert len(Config.data_nodes) == 2

    def test_configure_json_data_node(self):
        a, dp, ec, dc, sc, f, p = "foo", "path", "ec", "dc", Scope.PIPELINE, timedelta(1), "qux"
        Config.configure_json_data_node(a, dp, ec, dc, sc, f, path=p)
>>>>>>> 06c0f000
        assert len(Config.data_nodes) == 2

    def test_configure_sql_table_data_node(self):
        a, b, c, d, e, f, g, h, i, extra_args, exposed_type, scope, vp, k = (
            "foo",
            "user",
            "pwd",
            "db",
            "engine",
            "table_name",
            "port",
            "host",
            "driver",
            {"foo": "bar"},
            "exposed_type",
<<<<<<< HEAD
            Scope.SCENARIO,
=======
            Scope.PIPELINE,
            timedelta(1),
>>>>>>> 06c0f000
            "qux",
        )
        Config.configure_sql_table_data_node(a, b, c, d, e, f, g, h, i, extra_args, exposed_type, scope, vp, property=k)
        assert len(Config.data_nodes) == 2

    def test_configure_sql_data_node(self):
        a, b, c, d, e, f, g, h, i, j, extra_args, exposed_type, scope, vp, k = (
            "foo",
            "user",
            "pwd",
            "db",
            "engine",
            "read_query",
            "write_query_builder",
            "port",
            "host",
            "driver",
            {"foo": "bar"},
            "exposed_type",
<<<<<<< HEAD
            Scope.SCENARIO,
=======
            Scope.PIPELINE,
            timedelta(1),
            "qux",
        )
        Config.configure_sql_data_node(a, b, c, d, e, f, g, h, i, j, extra_args, exposed_type, scope, vp, property=k)
        assert len(Config.data_nodes) == 2

    def test_configure_mongo_data_node(self):
        a, b, c, d, e, f, g, h, extra_args, scope, vp, k = (
            "foo",
            "db_name",
            "collection_name",
            None,
            "user",
            "pwd",
            "host",
            "port",
            {"foo": "bar"},
            Scope.SCENARIO,
            timedelta(1),
>>>>>>> 06c0f000
            "qux",
        )
        Config.configure_mongo_collection_data_node(a, b, c, d, e, f, g, h, extra_args, scope, vp, property=k)
        assert len(Config.data_nodes) == 2<|MERGE_RESOLUTION|>--- conflicted
+++ resolved
@@ -17,63 +17,33 @@
 
 class TestConfig:
     def test_configure_csv_data_node(self):
-<<<<<<< HEAD
-        a, b, c, d, e = "foo", "path", True, Scope.SCENARIO, "numpy"
-        Config.configure_csv_data_node(a, b, c, d, e)
-        assert len(Config.data_nodes) == 2
-
-    def test_configure_excel_data_node(self):
-        a, b, c, d, e, f = "foo", "path", True, "Sheet1", Scope.SCENARIO, "numpy"
-        Config.configure_excel_data_node(a, b, c, d, e, f)
-        assert len(Config.data_nodes) == 2
-
-    def test_configure_generic_data_node(self):
-        a, b, c, d, e, f, g = "foo", print, print, Scope.SCENARIO, tuple([]), tuple([]), "qux"
-        Config.configure_generic_data_node(a, b, c, e, f, d, property=g)
-        assert len(Config.data_nodes) == 2
-
-    def test_configure_in_memory_data_node(self):
-        a, b, c, d = "foo", 0, Scope.SCENARIO, "qux"
-        Config.configure_in_memory_data_node(a, b, c, property=d)
-        assert len(Config.data_nodes) == 2
-
-    def test_configure_pickle_data_node(self):
-        a, b, c, d = "foo", 0, Scope.SCENARIO, "path"
-        Config.configure_pickle_data_node(a, b, c, path=d)
-        assert len(Config.data_nodes) == 2
-
-    def test_configure_json_data_node(self):
-        a, dp, ec, dc, sc, p = "foo", "path", "ec", "dc", Scope.SCENARIO, "qux"
-        Config.configure_json_data_node(a, dp, ec, dc, sc, path=p)
-=======
-        a, b, c, d, e, f = "foo", "path", True, "numpy", Scope.PIPELINE, timedelta(1)
+        a, b, c, d, e, f = "foo", "path", True, "numpy", Scope.SCENARIO, timedelta(1)
         Config.configure_csv_data_node(a, b, c, d, e, f)
         assert len(Config.data_nodes) == 2
 
     def test_configure_excel_data_node(self):
-        a, b, c, d, e, f, g = "foo", "path", True, "Sheet1", "numpy", Scope.PIPELINE, timedelta(1)
+        a, b, c, d, e, f, g = "foo", "path", True, "Sheet1", "numpy", Scope.SCENARIO, timedelta(1)
         Config.configure_excel_data_node(a, b, c, d, e, f, g)
         assert len(Config.data_nodes) == 2
 
     def test_configure_generic_data_node(self):
-        a, b, c, d, e, f, g, h = "foo", print, print, tuple([]), tuple([]), Scope.PIPELINE, timedelta(1), "qux"
+        a, b, c, d, e, f, g, h = "foo", print, print, tuple([]), tuple([]), Scope.SCENARIO, timedelta(1), "qux"
         Config.configure_generic_data_node(a, b, c, d, e, f, g, property=h)
         assert len(Config.data_nodes) == 2
 
     def test_configure_in_memory_data_node(self):
-        a, b, c, d, e = "foo", 0, Scope.PIPELINE, timedelta(1), "qux"
+        a, b, c, d, e = "foo", 0, Scope.SCENARIO, timedelta(1), "qux"
         Config.configure_in_memory_data_node(a, b, c, d, property=e)
         assert len(Config.data_nodes) == 2
 
     def test_configure_pickle_data_node(self):
-        a, b, c, d, e = "foo", 0, Scope.PIPELINE, timedelta(1), "path"
+        a, b, c, d, e = "foo", 0, Scope.SCENARIO, timedelta(1), "path"
         Config.configure_pickle_data_node(a, b, c, d, path=e)
         assert len(Config.data_nodes) == 2
 
     def test_configure_json_data_node(self):
-        a, dp, ec, dc, sc, f, p = "foo", "path", "ec", "dc", Scope.PIPELINE, timedelta(1), "qux"
+        a, dp, ec, dc, sc, f, p = "foo", "path", "ec", "dc", Scope.SCENARIO, timedelta(1), "qux"
         Config.configure_json_data_node(a, dp, ec, dc, sc, f, path=p)
->>>>>>> 06c0f000
         assert len(Config.data_nodes) == 2
 
     def test_configure_sql_table_data_node(self):
@@ -89,12 +59,8 @@
             "driver",
             {"foo": "bar"},
             "exposed_type",
-<<<<<<< HEAD
             Scope.SCENARIO,
-=======
-            Scope.PIPELINE,
             timedelta(1),
->>>>>>> 06c0f000
             "qux",
         )
         Config.configure_sql_table_data_node(a, b, c, d, e, f, g, h, i, extra_args, exposed_type, scope, vp, property=k)
@@ -114,10 +80,7 @@
             "driver",
             {"foo": "bar"},
             "exposed_type",
-<<<<<<< HEAD
             Scope.SCENARIO,
-=======
-            Scope.PIPELINE,
             timedelta(1),
             "qux",
         )
@@ -137,7 +100,6 @@
             {"foo": "bar"},
             Scope.SCENARIO,
             timedelta(1),
->>>>>>> 06c0f000
             "qux",
         )
         Config.configure_mongo_collection_data_node(a, b, c, d, e, f, g, h, extra_args, scope, vp, property=k)
