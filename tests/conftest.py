--- conflicted
+++ resolved
@@ -351,91 +351,9 @@
         _SchedulerFactory._build_scheduler()
     _SchedulerFactory._build_dispatcher()
     _SchedulerFactory._scheduler.jobs_to_run = Queue()
-<<<<<<< HEAD
     _SchedulerFactory._scheduler.blocked_jobs = []
-=======
-    _SchedulerFactory._scheduler.blocked_jobs = []
-
-
-def check_repositories_are(repo_type="default"):
-    cycle_repository = _CycleRepositoryFactory._build_repository()
-    expected_cycle_repository = _CycleRepositoryFactory._REPOSITORY_MAP.get(repo_type)()
-    if type(cycle_repository) != type(expected_cycle_repository):
-        return False
-
-    scenario_repository = _ScenarioRepositoryFactory._build_repository()
-    expected_scenario_repository = _ScenarioRepositoryFactory._REPOSITORY_MAP.get(repo_type)()
-    if type(scenario_repository) != type(expected_scenario_repository):
-        return False
-
-    pipeline_repository = _PipelineRepositoryFactory._build_repository()
-    expected_pipeline_repository = _PipelineRepositoryFactory._REPOSITORY_MAP.get(repo_type)()
-    if type(pipeline_repository) != type(expected_pipeline_repository):
-        return False
-
-    task_repository = _TaskRepositoryFactory._build_repository()
-    expected_task_repository = _TaskRepositoryFactory._REPOSITORY_MAP.get(repo_type)()
-    if type(task_repository) != type(expected_task_repository):
-        return False
-
-    job_repository = _JobRepositoryFactory._build_repository()
-    expected_job_repository = _JobRepositoryFactory._REPOSITORY_MAP.get(repo_type)()
-    if type(job_repository) != type(expected_job_repository):
-        return False
-
-    data_repository = _DataRepositoryFactory._build_repository()
-    expected_data_repository = _DataRepositoryFactory._REPOSITORY_MAP.get(repo_type)()
-    if type(data_repository) != type(expected_data_repository):
-        return False
-
-    version_repository = _VersionRepositoryFactory._build_repository()
-    expected_version_repository = _VersionRepositoryFactory._REPOSITORY_MAP.get(repo_type)()
-    if type(version_repository) != type(expected_version_repository):
-        return False
-
-    return True
-
-
-def check_repositories_are_empty():
-    cycle_repository = _CycleRepositoryFactory._build_repository()
-    cycles = cycle_repository._load_all()
-    if len(cycles) != 0:
-        return False
-
-    scenario_repository = _ScenarioRepositoryFactory._build_repository()
-    scenarios = scenario_repository._load_all()
-    if len(scenarios) != 0:
-        return False
-
-    pipeline_repository = _PipelineRepositoryFactory._build_repository()
-    pipelines = pipeline_repository._load_all()
-    if len(pipelines) != 0:
-        return False
-
-    task_repository = _TaskRepositoryFactory._build_repository()
-    tasks = task_repository._load_all()
-    if len(tasks) != 0:
-        return False
-
-    job_repository = _JobRepositoryFactory._build_repository()
-    jobs = job_repository._load_all()
-    if len(jobs) != 0:
-        return False
-
-    data_repository = _DataRepositoryFactory._build_repository()
-    data_nodes = data_repository._load_all()
-    if len(data_nodes) != 0:
-        return False
-
-    version_repository = _VersionRepositoryFactory._build_repository()
-    version = version_repository._load_all()
-    if len(version) != 0:
-        return False
-
-    return True
 
 
 @pytest.fixture
 def sql_engine():
-    return create_engine("sqlite:///:memory:")
->>>>>>> fa69baf8
+    return create_engine("sqlite:///:memory:")