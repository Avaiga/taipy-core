--- conflicted
+++ resolved
@@ -17,157 +17,6 @@
 
 
 class TestTaipy:
-<<<<<<< HEAD
-    def test_load_configuration(self):
-        file_name = "my_file.toml"
-        with mock.patch("taipy.core.config.config.Config._load") as load:
-            tp.load_configuration(file_name)
-            load.assert_called_once_with(file_name)
-
-    def test_export_configuration(self):
-        file_name = "my_file.toml"
-        with mock.patch("taipy.core.config.config.Config._export") as export:
-            tp.export_configuration(file_name)
-            export.assert_called_once_with(file_name)
-
-    def test_configure_global_app(self):
-        a, b, c, d = "foo", "bar", "baz", "qux"
-        with mock.patch("taipy.core.config.config.Config._set_global_config") as set_global:
-            tp.configure_global_app(a, b, c, property=d)
-            set_global.assert_called_once_with(a, b, c, property=d)
-
-    def test_configure_job_executions(self):
-        a, my_property = "foo", "bar"
-        with mock.patch("taipy.core.config.config.Config._set_job_config") as mck:
-            tp.configure_job_executions(a, my_property=my_property)
-            mck.assert_called_once_with(a, my_property=my_property)
-
-    def test_configure_data_node(self):
-        a, b, c, d = "foo", "bar", Scope.PIPELINE, "qux"
-        with mock.patch("taipy.core.config.config.Config._add_data_node") as mck:
-            tp.configure_data_node(a, b, c, property=d)
-            mck.assert_called_once_with(a, b, c, property=d)
-
-    def test_configure_default_data_node(self):
-        a, b, c = "foo", Scope.PIPELINE, "qux"
-        with mock.patch("taipy.core.config.config.Config._add_default_data_node") as mck:
-            tp.configure_default_data_node(a, b, property=c)
-            mck.assert_called_once_with(a, b, property=c)
-
-    def test_configure_csv_data_node(self):
-        a, b, c, d, e = "foo", "path", True, Scope.PIPELINE, "numpy"
-        with mock.patch("taipy.core.config.config.Config._add_data_node") as mck:
-            tp.configure_csv_data_node(a, b, c, d, exposed_type=e)
-            mck.assert_called_once_with(a, "csv", scope=d, path=b, has_header=c, exposed_type=e)
-
-    def test_configure_excel_data_node(self):
-        a, b, c, d, e, f = "foo", "path", True, "Sheet1", Scope.PIPELINE, "numpy"
-        with mock.patch("taipy.core.config.config.Config._add_data_node") as mck:
-            tp.configure_excel_data_node(a, b, c, d, e, exposed_type=f)
-            mck.assert_called_once_with(a, "excel", scope=e, path=b, has_header=c, sheet_name=d, exposed_type=f)
-
-    def test_configure_generic_data_node(self):
-        a, b, c, d, e, f, g = "foo", print, print, Scope.PIPELINE, tuple([]), tuple([]), "qux"
-        with mock.patch("taipy.core.config.config.Config._add_data_node") as mck:
-            tp.configure_generic_data_node(a, b, c, e, f, d, property=g)
-            mck.assert_called_once_with(
-                a, "generic", scope=d, read_fct=b, write_fct=c, read_fct_params=e, write_fct_params=f, property=g
-            )
-
-    def test_configure_in_memory_data_node(self):
-        a, b, c, d = "foo", 0, Scope.PIPELINE, "qux"
-        with mock.patch("taipy.core.config.config.Config._add_data_node") as mck:
-            tp.configure_in_memory_data_node(a, b, c, property=d)
-            mck.assert_called_once_with(a, "in_memory", scope=c, default_data=b, property=d)
-
-    def test_configure_pickle_data_node(self):
-        a, b, c, d = "foo", 0, Scope.PIPELINE, "path"
-        with mock.patch("taipy.core.config.config.Config._add_data_node") as mck:
-            tp.configure_pickle_data_node(a, b, c, path=d)
-            mck.assert_called_once_with(a, "pickle", scope=c, default_data=b, path=d)
-
-    def test_configure_sql_data_node(self):
-        a, b, c, d, e, f, g, h, i, j, scope, k = (
-            "foo",
-            "user",
-            "pwd",
-            "db",
-            "engine",
-            "read",
-            "write",
-            "port",
-            "host",
-            "driver",
-            Scope.PIPELINE,
-            "qux",
-        )
-        with mock.patch("taipy.core.config.config.Config._add_data_node") as mck:
-            tp.configure_sql_data_node(a, b, c, d, e, f, g, h, i, j, scope=scope, property=k)
-            mck.assert_called_once_with(
-                a,
-                "sql",
-                scope=scope,
-                db_username=b,
-                db_password=c,
-                db_name=d,
-                db_engine=e,
-                read_query=f,
-                write_table=g,
-                db_port=h,
-                db_host=i,
-                db_driver=j,
-                property=k,
-            )
-
-    def test_configure_task(self):
-        a, b, c, d, e, f, g, h = "foo", "bar", "baz", "qux", "quux", "quz", "corge", "grault"
-        with mock.patch("taipy.core.config.config.Config._add_task") as mck:
-            tp.configure_task(a, b, [], [], properties={c: d, e: f, g: h})
-            mck.assert_called_once_with(a, b, [], [], properties={c: d, e: f, g: h})
-
-    def test_configure_default_task(self):
-        c, e, f, g, h = "baz", "quux", "quz", "corge", "grault"
-        with mock.patch("taipy.core.config.config.Config._add_default_task") as mck:
-            tp.configure_default_task(c, [], [], properties={e: f, g: h})
-            mck.assert_called_once_with(c, [], [], properties={e: f, g: h})
-
-    def test_configure_pipeline(self):
-        a, b, c = "foo", "bar", "baz"
-        with mock.patch("taipy.core.config.config.Config._add_pipeline") as mck:
-            tp.configure_pipeline(a, b, my_property=c)
-            mck.assert_called_once_with(a, b, my_property=c)
-
-    def test_configure_default_pipeline(self):
-        a, b = "foo", "bar"
-        with mock.patch("taipy.core.config.config.Config._add_default_pipeline") as mck:
-            tp.configure_default_pipeline(a, my_property=b)
-            mck.assert_called_once_with(a, my_property=b)
-
-    def test_configure_scenario(self):
-        a, b, c, d, e = "foo", "bar", "baz", "qux", "quux"
-        with mock.patch("taipy.core.config.config.Config._add_scenario") as set_global:
-            tp.configure_scenario(a, b, c, d, property=e)
-            set_global.assert_called_once_with(a, b, c, d, property=e)
-
-    def test_configure_scenario_from_tasks(self):
-        a, b, c, d, e, f = "foo", "bar", "baz", "qux", "quux", "grault"
-        with mock.patch("taipy.core.config.config.Config._add_scenario_from_tasks") as set_global:
-            tp.configure_scenario_from_tasks(a, b, c, d, e, property=f)
-            set_global.assert_called_once_with(a, b, c, d, e, property=f)
-
-    def test_configure_default_scenario(self):
-        a, b, c, d = "foo", "bar", Scope.PIPELINE, "qux"
-        with mock.patch("taipy.core.config.config.Config._add_default_scenario") as mck:
-            tp.configure_default_scenario(a, b, c, property=d)
-            mck.assert_called_once_with(a, b, c, property=d)
-
-    def test_check_configuration(self):
-        with mock.patch("taipy.core.config.config.Config._check") as mck:
-            tp.check_configuration()
-            mck.assert_called_once_with()
-
-=======
->>>>>>> fa2d0a65
     def test_set(self, scenario, cycle, pipeline, data_node, task):
         with mock.patch("taipy.core.data._data_manager._DataManager._set") as mck:
             tp.set(data_node)
