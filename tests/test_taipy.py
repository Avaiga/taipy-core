# Copyright 2022 Avaiga Private Limited
#
# Licensed under the Apache License, Version 2.0 (the "License"); you may not use this file except in compliance with
# the License. You may obtain a copy of the License at
#
#        http://www.apache.org/licenses/LICENSE-2.0
#
# Unless required by applicable law or agreed to in writing, software distributed under the License is distributed on
# an "AS IS" BASIS, WITHOUT WARRANTIES OR CONDITIONS OF ANY KIND, either express or implied. See the License for the
# specific language governing permissions and limitations under the License.

import datetime
from unittest import mock

from taipy.config.config import Config
from taipy.config.data_node.scope import Scope
from taipy.config.pipeline.pipeline_config import PipelineConfig
from taipy.config.scenario.scenario_config import ScenarioConfig

import src.taipy.core.taipy as tp
from src.taipy.core.common.alias import CycleId, JobId, PipelineId, ScenarioId, TaskId
from src.taipy.core.cycle._cycle_manager import _CycleManager
from src.taipy.core.data._data_manager import _DataManager
from src.taipy.core.job._job_manager import _JobManager
from src.taipy.core.job.job import Job
from src.taipy.core.pipeline._pipeline_manager import _PipelineManager
from src.taipy.core.scenario._scenario_manager import _ScenarioManager
from src.taipy.core.task._task_manager import _TaskManager


class TestTaipy:
    def test_set(self, scenario, cycle, pipeline, data_node, task):
        with mock.patch("src.taipy.core.data._data_manager._DataManager._set") as mck:
            tp.set(data_node)
            mck.assert_called_once_with(data_node)
        with mock.patch("src.taipy.core.task._task_manager._TaskManager._set") as mck:
            tp.set(task)
            mck.assert_called_once_with(task)
        with mock.patch("src.taipy.core.pipeline._pipeline_manager._PipelineManager._set") as mck:
            tp.set(pipeline)
            mck.assert_called_once_with(pipeline)
        with mock.patch("src.taipy.core.scenario._scenario_manager._ScenarioManager._set") as mck:
            tp.set(scenario)
            mck.assert_called_once_with(scenario)
        with mock.patch("src.taipy.core.cycle._cycle_manager._CycleManager._set") as mck:
            tp.set(cycle)
            mck.assert_called_once_with(cycle)

    def test_submit(self, scenario, pipeline, task):
        with mock.patch("src.taipy.core.scenario._scenario_manager._ScenarioManager._submit") as mck:
            tp.submit(scenario)
            mck.assert_called_once_with(scenario, force=False)
        with mock.patch("src.taipy.core.pipeline._pipeline_manager._PipelineManager._submit") as mck:
            tp.submit(pipeline)
            mck.assert_called_once_with(pipeline, force=False)
        with mock.patch("src.taipy.core.task._task_manager._TaskManager._submit") as mck:
            tp.submit(task)
            mck.assert_called_once_with(task, force=False)
        with mock.patch("src.taipy.core.scenario._scenario_manager._ScenarioManager._submit") as mck:
            tp.submit(scenario, False)
            mck.assert_called_once_with(scenario, force=False)
        with mock.patch("src.taipy.core.pipeline._pipeline_manager._PipelineManager._submit") as mck:
            tp.submit(pipeline, False)
            mck.assert_called_once_with(pipeline, force=False)
        with mock.patch("src.taipy.core.task._task_manager._TaskManager._submit") as mck:
            tp.submit(task, False)
            mck.assert_called_once_with(task, force=False)
        with mock.patch("src.taipy.core.scenario._scenario_manager._ScenarioManager._submit") as mck:
            tp.submit(scenario, True)
            mck.assert_called_once_with(scenario, force=True)
        with mock.patch("src.taipy.core.pipeline._pipeline_manager._PipelineManager._submit") as mck:
            tp.submit(pipeline, True)
            mck.assert_called_once_with(pipeline, force=True)
        with mock.patch("src.taipy.core.task._task_manager._TaskManager._submit") as mck:
            tp.submit(task, True)
            mck.assert_called_once_with(task, force=True)

    def test_get_tasks(self):
        with mock.patch("src.taipy.core.task._task_manager._TaskManager._get_all") as mck:
            tp.get_tasks()
            mck.assert_called_once_with()

    def test_get_task(self, task):
        with mock.patch("src.taipy.core.task._task_manager._TaskManager._get") as mck:
            task_id = TaskId("TASK_id")
            tp.get(task_id)
            mck.assert_called_once_with(task_id)

    def test_delete_scenario(self):
        with mock.patch("src.taipy.core.scenario._scenario_manager._ScenarioManager._hard_delete") as mck:
            scenario_id = ScenarioId("SCENARIO_id")
            tp.delete(scenario_id)
            mck.assert_called_once_with(scenario_id)

    def test_delete(self):
        with mock.patch("src.taipy.core.cycle._cycle_manager._CycleManager._hard_delete") as mck:
            cycle_id = CycleId("CYCLE_id")
            tp.delete(cycle_id)
            mck.assert_called_once_with(cycle_id)

    def test_get_scenarios(self, cycle):
        with mock.patch("src.taipy.core.scenario._scenario_manager._ScenarioManager._get_all") as mck:
            tp.get_scenarios()
            mck.assert_called_once_with()
        with mock.patch("src.taipy.core.scenario._scenario_manager._ScenarioManager._get_all_by_cycle") as mck:
            tp.get_scenarios(cycle)
            mck.assert_called_once_with(cycle)
        with mock.patch("src.taipy.core.scenario._scenario_manager._ScenarioManager._get_all_by_tag") as mck:
            tp.get_scenarios(tag="tag")
            mck.assert_called_once_with("tag")

    def test_get_scenario(self, scenario):
        with mock.patch("src.taipy.core.scenario._scenario_manager._ScenarioManager._get") as mck:
            scenario_id = ScenarioId("SCENARIO_id")
            tp.get(scenario_id)
            mck.assert_called_once_with(scenario_id)

    def test_get_primary(self, cycle):
        with mock.patch("src.taipy.core.scenario._scenario_manager._ScenarioManager._get_primary") as mck:
            tp.get_primary(cycle)
            mck.assert_called_once_with(cycle)

    def test_get_primary_scenarios(self):
        with mock.patch("src.taipy.core.scenario._scenario_manager._ScenarioManager._get_primary_scenarios") as mck:
            tp.get_primary_scenarios()
            mck.assert_called_once_with()

    def test_set_primary(self, scenario):
        with mock.patch("src.taipy.core.scenario._scenario_manager._ScenarioManager._set_primary") as mck:
            tp.set_primary(scenario)
            mck.assert_called_once_with(scenario)

    def test_tag_and_untag(self, scenario):
        with mock.patch("src.taipy.core.scenario._scenario_manager._ScenarioManager._tag") as mck:
            tp.tag(scenario, "tag")
            mck.assert_called_once_with(scenario, "tag")
        with mock.patch("src.taipy.core.scenario._scenario_manager._ScenarioManager._untag") as mck:
            tp.untag(scenario, "tag")
            mck.assert_called_once_with(scenario, "tag")

    def test_compare_scenarios(self, scenario):
        with mock.patch("src.taipy.core.scenario._scenario_manager._ScenarioManager._compare") as mck:
            tp.compare_scenarios(scenario, scenario, data_node_config_id="dn")
            mck.assert_called_once_with(scenario, scenario, data_node_config_id="dn")

    def test_subscribe_scenario(self, scenario):
        with mock.patch("src.taipy.core.scenario._scenario_manager._ScenarioManager._subscribe") as mck:
            tp.subscribe_scenario(print)
            mck.assert_called_once_with(print, [], None)
        with mock.patch("src.taipy.core.scenario._scenario_manager._ScenarioManager._subscribe") as mck:
            tp.subscribe_scenario(print, scenario=scenario)
            mck.assert_called_once_with(print, [], scenario)

    def test_unsubscribe_scenario(self, scenario):
        with mock.patch("src.taipy.core.scenario._scenario_manager._ScenarioManager._unsubscribe") as mck:
            tp.unsubscribe_scenario(print)
<<<<<<< HEAD
            mck.assert_called_once_with(print, None)
        with mock.patch("src.taipy.core.scenario._scenario_manager._ScenarioManager._unsubscribe") as mck:
=======
            mck.assert_called_once_with(print, None, None)
        with mock.patch("taipy.core.scenario._scenario_manager._ScenarioManager._unsubscribe") as mck:
>>>>>>> 57ee7e0a
            tp.unsubscribe_scenario(print, scenario=scenario)
            mck.assert_called_once_with(print, None, scenario)

    def test_subscribe_pipeline(self, pipeline):
        with mock.patch("src.taipy.core.pipeline._pipeline_manager._PipelineManager._subscribe") as mck:
            tp.subscribe_pipeline(print)
            mck.assert_called_once_with(print, None, None)
        with mock.patch("src.taipy.core.pipeline._pipeline_manager._PipelineManager._subscribe") as mck:
            tp.subscribe_pipeline(print, pipeline=pipeline)
            mck.assert_called_once_with(print, None, pipeline)

    def test_unsubscribe_pipeline(self, pipeline):
<<<<<<< HEAD
        with mock.patch("src.taipy.core.pipeline._pipeline_manager._PipelineManager._unsubscribe") as mck:
            tp.unsubscribe_pipeline(print)
            mck.assert_called_once_with(print, None)
        with mock.patch("src.taipy.core.pipeline._pipeline_manager._PipelineManager._unsubscribe") as mck:
            tp.unsubscribe_pipeline(print, pipeline=pipeline)
            mck.assert_called_once_with(print, pipeline)
=======
        with mock.patch("taipy.core.pipeline._pipeline_manager._PipelineManager._unsubscribe") as mck:
            tp.unsubscribe_pipeline(callback=print)
            mck.assert_called_once_with(print, None, None)
        with mock.patch("taipy.core.pipeline._pipeline_manager._PipelineManager._unsubscribe") as mck:
            tp.unsubscribe_pipeline(callback=print, pipeline=pipeline)
            mck.assert_called_once_with(print, None, pipeline)
>>>>>>> 57ee7e0a

    def test_delete_pipeline(self):
        with mock.patch("src.taipy.core.pipeline._pipeline_manager._PipelineManager._hard_delete") as mck:
            pipeline_id = PipelineId("PIPELINE_id")
            tp.delete(pipeline_id)
            mck.assert_called_once_with(pipeline_id)

    def test_get_pipeline(self, pipeline):
        with mock.patch("src.taipy.core.pipeline._pipeline_manager._PipelineManager._get") as mck:
            pipeline_id = PipelineId("PIPELINE_id")
            tp.get(pipeline_id)
            mck.assert_called_once_with(pipeline_id)

    def test_get_pipelines(self):
        with mock.patch("src.taipy.core.pipeline._pipeline_manager._PipelineManager._get_all") as mck:
            tp.get_pipelines()
            mck.assert_called_once_with()

    def test_get_job(self):
        with mock.patch("src.taipy.core.job._job_manager._JobManager._get") as mck:
            job_id = JobId("JOB_id")
            tp.get(job_id)
            mck.assert_called_once_with(job_id)

    def test_get_jobs(self):
        with mock.patch("src.taipy.core.job._job_manager._JobManager._get_all") as mck:
            tp.get_jobs()
            mck.assert_called_once_with()

    def test_delete_job(self, task):
        with mock.patch("src.taipy.core.job._job_manager._JobManager._delete") as mck:
            job = Job(JobId("job_id"), task)
            tp.delete_job(job)
            mck.assert_called_once_with(job, False)
        with mock.patch("src.taipy.core.job._job_manager._JobManager._delete") as mck:
            job = Job(JobId("job_id"), task)
            tp.delete_job(job, False)
            mck.assert_called_once_with(job, False)
        with mock.patch("src.taipy.core.job._job_manager._JobManager._delete") as mck:
            job = Job(JobId("job_id"), task)
            tp.delete_job(job, True)
            mck.assert_called_once_with(job, True)

    def test_delete_jobs(self):
        with mock.patch("src.taipy.core.job._job_manager._JobManager._delete_all") as mck:
            tp.delete_jobs()
            mck.assert_called_once_with()

    def test_get_latest_job(self, task):
        with mock.patch("src.taipy.core.job._job_manager._JobManager._get_latest") as mck:
            tp.get_latest_job(task)
            mck.assert_called_once_with(task)

    def test_get_data_node(self, data_node):
        with mock.patch("src.taipy.core.data._data_manager._DataManager._get") as mck:
            tp.get(data_node.id)
            mck.assert_called_once_with(data_node.id)

    def test_get_data_nodes(self):
        with mock.patch("src.taipy.core.data._data_manager._DataManager._get_all") as mck:
            tp.get_data_nodes()
            mck.assert_called_once_with()

    def test_get_cycles(self):
        with mock.patch("src.taipy.core.cycle._cycle_manager._CycleManager._get_all") as mck:
            tp.get_cycles()
            mck.assert_called_once_with()

    def test_create_scenario(self, scenario):
        scenario_config = ScenarioConfig("scenario_config")
        with mock.patch("src.taipy.core.scenario._scenario_manager._ScenarioManager._create") as mck:
            tp.create_scenario(scenario_config)
            mck.assert_called_once_with(scenario_config, None, None)
        with mock.patch("src.taipy.core.scenario._scenario_manager._ScenarioManager._create") as mck:
            tp.create_scenario(scenario_config, datetime.datetime(2022, 2, 5))
            mck.assert_called_once_with(scenario_config, datetime.datetime(2022, 2, 5), None)
        with mock.patch("src.taipy.core.scenario._scenario_manager._ScenarioManager._create") as mck:
            tp.create_scenario(scenario_config, datetime.datetime(2022, 2, 5), "displayable_name")
            mck.assert_called_once_with(scenario_config, datetime.datetime(2022, 2, 5), "displayable_name")

    def test_create_pipeline(self):
        pipeline_config = PipelineConfig("pipeline_config")
        with mock.patch("src.taipy.core.pipeline._pipeline_manager._PipelineManager._get_or_create") as mck:
            tp.create_pipeline(pipeline_config)
            mck.assert_called_once_with(pipeline_config)

    def test_clean_all_entities(self, cycle):
        data_node_1_config = Config.configure_data_node(id="d1", storage_type="in_memory", scope=Scope.SCENARIO)
        data_node_2_config = Config.configure_data_node(
            id="d2", storage_type="pickle", default_data="abc", scope=Scope.SCENARIO
        )
        task_config = Config.configure_task(
            "my_task", print, data_node_1_config, data_node_2_config, scope=Scope.SCENARIO
        )
        pipeline_config = Config.configure_pipeline("my_pipeline", task_config)
        scenario_config = Config.configure_scenario("my_scenario", pipeline_config)
        _CycleManager._set(cycle)

        scenario = _ScenarioManager._create(scenario_config)
        _ScenarioManager._submit(scenario)

        # Initial assertion
        assert len(_DataManager._get_all()) == 2
        assert len(_TaskManager._get_all()) == 1
        assert len(_PipelineManager._get_all()) == 1
        assert len(_ScenarioManager._get_all()) == 1
        assert len(_CycleManager._get_all()) == 1
        assert len(_JobManager._get_all()) == 1

        # Test with clean entities disabled
        Config.configure_global_app(clean_entities_enabled=False)
        success = tp.clean_all_entities()
        # Everything should be the same after clean_all_entities since clean_entities_enabled is False
        assert len(_DataManager._get_all()) == 2
        assert len(_TaskManager._get_all()) == 1
        assert len(_PipelineManager._get_all()) == 1
        assert len(_ScenarioManager._get_all()) == 1
        assert len(_CycleManager._get_all()) == 1
        assert len(_JobManager._get_all()) == 1
        assert not success

        # Test with clean entities enabled
        Config.configure_global_app(clean_entities_enabled=True)
        success = tp.clean_all_entities()
        # File should not exist after clean_all_entities since clean_entities_enabled is True
        assert len(_DataManager._get_all()) == 0
        assert len(_TaskManager._get_all()) == 0
        assert len(_PipelineManager._get_all()) == 0
        assert len(_ScenarioManager._get_all()) == 0
        assert len(_CycleManager._get_all()) == 0
        assert len(_JobManager._get_all()) == 0
        assert success<|MERGE_RESOLUTION|>--- conflicted
+++ resolved
@@ -12,11 +12,6 @@
 import datetime
 from unittest import mock
 
-from taipy.config.config import Config
-from taipy.config.data_node.scope import Scope
-from taipy.config.pipeline.pipeline_config import PipelineConfig
-from taipy.config.scenario.scenario_config import ScenarioConfig
-
 import src.taipy.core.taipy as tp
 from src.taipy.core.common.alias import CycleId, JobId, PipelineId, ScenarioId, TaskId
 from src.taipy.core.cycle._cycle_manager import _CycleManager
@@ -26,6 +21,10 @@
 from src.taipy.core.pipeline._pipeline_manager import _PipelineManager
 from src.taipy.core.scenario._scenario_manager import _ScenarioManager
 from src.taipy.core.task._task_manager import _TaskManager
+from taipy.config.config import Config
+from taipy.config.data_node.scope import Scope
+from taipy.config.pipeline.pipeline_config import PipelineConfig
+from taipy.config.scenario.scenario_config import ScenarioConfig
 
 
 class TestTaipy:
@@ -154,13 +153,8 @@
     def test_unsubscribe_scenario(self, scenario):
         with mock.patch("src.taipy.core.scenario._scenario_manager._ScenarioManager._unsubscribe") as mck:
             tp.unsubscribe_scenario(print)
-<<<<<<< HEAD
-            mck.assert_called_once_with(print, None)
+            mck.assert_called_once_with(print, None, None)
         with mock.patch("src.taipy.core.scenario._scenario_manager._ScenarioManager._unsubscribe") as mck:
-=======
-            mck.assert_called_once_with(print, None, None)
-        with mock.patch("taipy.core.scenario._scenario_manager._ScenarioManager._unsubscribe") as mck:
->>>>>>> 57ee7e0a
             tp.unsubscribe_scenario(print, scenario=scenario)
             mck.assert_called_once_with(print, None, scenario)
 
@@ -173,21 +167,12 @@
             mck.assert_called_once_with(print, None, pipeline)
 
     def test_unsubscribe_pipeline(self, pipeline):
-<<<<<<< HEAD
         with mock.patch("src.taipy.core.pipeline._pipeline_manager._PipelineManager._unsubscribe") as mck:
-            tp.unsubscribe_pipeline(print)
-            mck.assert_called_once_with(print, None)
-        with mock.patch("src.taipy.core.pipeline._pipeline_manager._PipelineManager._unsubscribe") as mck:
-            tp.unsubscribe_pipeline(print, pipeline=pipeline)
-            mck.assert_called_once_with(print, pipeline)
-=======
-        with mock.patch("taipy.core.pipeline._pipeline_manager._PipelineManager._unsubscribe") as mck:
             tp.unsubscribe_pipeline(callback=print)
             mck.assert_called_once_with(print, None, None)
-        with mock.patch("taipy.core.pipeline._pipeline_manager._PipelineManager._unsubscribe") as mck:
+        with mock.patch("src.taipy.core.pipeline._pipeline_manager._PipelineManager._unsubscribe") as mck:
             tp.unsubscribe_pipeline(callback=print, pipeline=pipeline)
             mck.assert_called_once_with(print, None, pipeline)
->>>>>>> 57ee7e0a
 
     def test_delete_pipeline(self):
         with mock.patch("src.taipy.core.pipeline._pipeline_manager._PipelineManager._hard_delete") as mck:
