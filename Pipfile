--- conflicted
+++ resolved
@@ -4,21 +4,11 @@
 name = "pypi"
 
 [packages]
-<<<<<<< HEAD
-networkx = ">=2.6"
-numpy = ">=1.21"
-openpyxl = ">=3.0"
-pandas = ">=1.3"
-sqlalchemy = ">=1.3"
-toml = ">=0.10"
-click = "==8.0.4"
-=======
 networkx = "==2.6"
 openpyxl = "==3.0.3"
 pandas = "==1.4"
 sqlalchemy = "==1.4"
 toml = "==0.10"
->>>>>>> 5f0406e8
 
 [dev-packages]
 black = "*"
