name: Create Github Release and Push on Pypi

on:
  workflow_dispatch:
    inputs:
      version:
        description: "The release/package version to create (ex: 1.0.0)"
        required: true

jobs:
  test-package:
    timeout-minutes: 20
    runs-on: ubuntu-18.04
    steps:
      - uses: actions/checkout@v2
      - uses: actions/setup-python@v2
        with:
          python-version: 3.8

<<<<<<< HEAD
    strategy:
      matrix:
        os: [ubuntu-18.04]
=======
      - name: Install dependencies
        run: |
          python -m pip install --upgrade pip
          pip install build

      - name: Build and test the package
        run: |
          python setup.py build_py && python -m build
          rm -rf src taipy
          pip install dist/*.tar.gz
          pip install pytest pytest-mock
          pytest
>>>>>>> 5f0406e8

  release:
    needs: [test-package]
    timeout-minutes: 20
    name: Release taipy-core Package
    runs-on: ubuntu-18.04

    steps:
      - uses: actions/checkout@v2

      - name: Ensure package version is well set
        run: |
          echo ${{ github.event.inputs.version }} | grep -f - setup.py

      - name: Extract commit hash
        shell: bash
        run: echo "##[set-output name=hash;]$(echo $(git rev-parse HEAD))"
        id: extract_hash

      - name: Create/update release and tag
        run: |
            gh release view ${{ github.event.inputs.version }} &&
            gh release delete ${{ github.event.inputs.version }} &&
            git tag -f ${{ github.event.inputs.version }} &&
            git push -f origin ${{ github.event.inputs.version }}
            gh release create ${{ github.event.inputs.version }} --target ${{ steps.extract_hash.outputs.hash }} --notes "Release created using Github Workflows"
        env:
          GITHUB_TOKEN: ${{ secrets.GITHUB_TOKEN }}

  publish-to-pypi:
    needs: [test-package]
    timeout-minutes: 20
    environment: publish
    runs-on: ubuntu-18.04
    steps:
      - uses: actions/checkout@v2
      - uses: actions/setup-python@v2
        with:
          python-version: 3.8

      - name: Install dependencies
        run: |
          python -m pip install --upgrade pip
          pip install build

      - name: Build package
        run: python setup.py build_py && python -m build

      - name: Publish to PyPI
        uses: pypa/gh-action-pypi-publish@release/v1
        with:
          user: __token__
          password: ${{ secrets.PYPI_API_TOKEN }}

  test-published-package:
    needs: [publish-to-pypi]
    timeout-minutes: 30
    strategy:
      matrix:
        python-versions: ['3.8','3.9','3.10']
        os: [ubuntu-18.04,windows-latest,macos-latest]
    runs-on: ${{ matrix.os }}
    steps:
      - uses: actions/checkout@v2
      - uses: actions/setup-python@v2
        with:
          python-version: ${{ matrix.python-versions }}

      - name: Prepare tests on unix
        if: matrix.os != 'windows-latest'
        run: |
          rm -rf taipy
          pip install pytest pytest-mock

      - name: Prepare tests on windows
        if: matrix.os == 'windows-latest'
        run: |
          rmdir -Recurse -Force taipy
          pip install pytest pytest-mock

      - name: Install and test package
        run: |
          pip install ${{ github.event.repository.name }}
          pytest<|MERGE_RESOLUTION|>--- conflicted
+++ resolved
@@ -17,11 +17,6 @@
         with:
           python-version: 3.8
 
-<<<<<<< HEAD
-    strategy:
-      matrix:
-        os: [ubuntu-18.04]
-=======
       - name: Install dependencies
         run: |
           python -m pip install --upgrade pip
@@ -34,7 +29,6 @@
           pip install dist/*.tar.gz
           pip install pytest pytest-mock
           pytest
->>>>>>> 5f0406e8
 
   release:
     needs: [test-package]
