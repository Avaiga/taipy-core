--- conflicted
+++ resolved
@@ -59,13 +59,6 @@
     steps:
       - uses: actions/checkout@v2
 
-<<<<<<< HEAD
-=======
-      - name: Ensure package version is properly set
-        run: |
-          echo 'version="'${{ github.event.inputs.version }}'"' | grep -f - setup.py
-
->>>>>>> 588c0000
       - name: Extract commit hash
         shell: bash
         run: echo "##[set-output name=hash;]$(echo $(git rev-parse HEAD))"
